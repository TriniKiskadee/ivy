# global
import numpy as np
from numbers import Number
from typing import Union, Tuple, Optional, List, Iterable

# local
import ivy
from ivy.framework_handler import current_framework as _cur_framework


# Array API Standard #
# -------------------#

<<<<<<< HEAD
def arange(start: Number, stop: Number = None, step: Number = 1, dtype: ivy.Dtype = None, device: ivy.Device = None,
           ) -> Union[ivy.Array, ivy.NativeArray]:
    """
    Returns evenly spaced values within the half-open interval [start, stop) as a one-dimensional array.
=======

def arange(
    start: Number,
    stop: Number = None,
    step: Number = 1,
    dtype: ivy.Dtype = None,
    device: ivy.Device = None,
) -> Union[ivy.Array, ivy.NativeArray]:
    """Returns evenly spaced values within a given interval, with the spacing being specified.

    Values are generated within the half-open interval [start, stop) (in other words, the interval including start but
    excluding stop). For integer arguments the function is equivalent to the Python built-in range function,
    but returns an array in the chosen ml_framework rather than a list.

    See :math:`linspace` for a certain number of evenly spaced values in an interval.
>>>>>>> 174c2415

    Parameters
    ----------
    start
        if stop is specified, the start of interval (inclusive); otherwise, the end of the interval (exclusive). If stop is not specified, the default starting value is 0.
    stop
        the end of the interval. Default: None.
    step
        the distance between two adjacent elements (out[i+1] - out[i]). Must not be 0; may be negative, this results in an empty array if stop >= start. Default: 1.
    dtype
        output array data type. If dtype is None, the output array data type must be inferred from start, stop and step. If those are all integers, the output array dtype must be the default integer dtype; if one or more have type float, then the output array dtype must be the default floating-point data type. Default: None.
    device
        device on which to place the created array. Default: None.

    Returns
    ----------
    ret
        a one-dimensional array containing evenly spaced values. The length of the output array must be ceil((stop-start)/step) if stop - start and step have the same sign, and length 0 otherwise.
    """
    return _cur_framework().arange(start, stop, step, dtype, device)


def asarray(
    x: Union[ivy.Array, ivy.NativeArray, List[Number], Tuple[Number], np.ndarray],
    dtype: Optional[Union[ivy.Dtype, str]] = None,
    device: Optional[Union[ivy.Device, str]] = None,
) -> ivy.Array:
    """
    Converts the input to an array.

    Parameters
    ----------
    x
        input data, in any form that can be converted to an array.
        This includes lists, lists of tuples, tuples, tuples of tuples, tuples of lists and ndarrays.

    dtype
        datatype, optional. Datatype is inferred from the input data.

    device
        device on which to place the created array. Default: None.

    Returns
    --------
    An array interpretation of x.
    """
    return _cur_framework(x).asarray(x, dtype, device)


def zeros(
    shape: Union[int, Tuple[int], List[int]],
    dtype: Optional[ivy.Dtype] = None,
    device: Optional[ivy.Device] = None,
) -> ivy.Array:
    """
    Returns a new array having a specified ``shape`` and filled with zeros.

    Parameters
    ----------
    shape
       output array shape.
    dtype
       output array data type. If ``dtype`` is ``None``, the output array data type must be the default floating-point data type. Default  ``None``.
    device
       device on which to place the created array. Default: ``None``.

    Returns
     -------
    ret
       an array containing zeros.

    Examples:
    ---------
    >>> shape = (3, 5)
    >>> x = ivy.zeros(shape)
    >>> print(x)
    ivy.array([[0., 0., 0., 0., 0.],
               [0., 0., 0., 0., 0.],
               [0., 0., 0., 0., 0.]])
    """
    return _cur_framework().zeros(shape, dtype, device)


def ones(
    shape: Union[int, Tuple[int], List[int]],
    dtype: Optional[ivy.Dtype] = None,
    device: Optional[ivy.Device] = None,
) -> ivy.Array:
    """
    Returns a new array having a specified ``shape`` and filled with ones.

    Parameters
    ----------
    shape
        output array shape.
    dtype
        output array data type. If ``dtype`` is ``None``, the output array data type must be the default floating-point data type. Default  ``None``.
    device
        device on which to place the created array. Default: ``None``.

    Returns
     -------
    ret
        an array containing ones.

    Examples:
    ---------

    >>> shape = (2,2)
    >>> y = ivy.ones(shape)
    >>> print(y)
    ivy.array([[1.,  1.],
               [1.,  1.]])
    """
    return _cur_framework().ones(shape, dtype, device)


def full_like(
    x: Union[ivy.Array, ivy.NativeArray],
    fill_value: Union[int, float],
    dtype: Optional[Union[ivy.Dtype, str]] = None,
    device: Optional[Union[ivy.Device, str]] = None,
) -> ivy.Array:
    """
    Returns a new array filled with ``fill_value`` and having the same ``shape`` as an input array ``x``.

    Parameters
    ----------
    x
        input array from which to derive the output array shape.

    fill_value
        Scalar fill value

    dtype
        output array data type. If ``dtype`` is `None`, the output array data type must be inferred from ``x``.
        Default: ``None``.

    device
        device on which to place the created array. If ``device`` is ``None``, the output array device must be inferred from ``x``.
        Default: ``None``.

    Returns
    -------
    ret:
        an array having the same shape as ``x`` and where every element is equal to ``fill_value``.

    Examples
    --------
    >>> x = ivy.array([1, 2, 3, 4, 5, 6])
    >>> fill_value = 1
    >>> y = ivy.full_like(x, fill_value)
    >>> print(y)
    ivy.array([1, 1, 1, 1, 1, 1])
    """
    return _cur_framework(x).full_like(x, fill_value, dtype=dtype, device=device)


def ones_like(
    x: Union[ivy.Array, ivy.NativeArray],
    dtype: Optional[Union[ivy.Dtype, str]] = None,
    device: Optional[Union[ivy.Device, str]] = None,
) -> ivy.Array:
    """
    Returns a new array filled with ones and having the same shape as an input array x.

    Parameters
    ----------
    x
        input array from which to derive the output array shape.
    dtype
        output array data type. If ``dtype`` is ``None``, the output array data type must be inferred from x.
        Default  ``None``.
    device
        device on which to place the created array. If device is ``None``, the output array device must be inferred from x.
        Default: ``None``.

    Returns
     -------
    ret
        an array having the same shape as x and filled with ones.

    Examples:
    ---------

    >>> x = ivy.array([[0, 1, 2],[3, 4, 5]])
    >>> y = ivy.ones_like(x)
    >>> print(y)
    ivy.array([[1, 1, 1],[1, 1, 1]])
    """
    return _cur_framework(x).ones_like(x, dtype, device)


def zeros_like(
    x: Union[ivy.Array, ivy.NativeArray],
    dtype: Optional[Union[ivy.Dtype, str]] = None,
    device: Optional[Union[ivy.Device, str]] = None,
) -> ivy.Array:
    """
    Returns a new array filled with zeros and having the same ``shape`` as an input array ``x``.

    Parameters
    ----------
    x
         input array from which to derive the output array shape.

    dtype
        output array data type. If ``dtype`` is ``None``, the output array data type must be inferred from ``x``.
        Default: ``None``.

    device
        device on which to place the created array. If ``device`` is ``None``, the output array device must be inferred from ``x``.
        Default: ``None``.

    Returns
    -------
    ret
        an array having the same shape as ``x`` and filled with ``zeros``.

    Examples
    --------
    >>> x = ivy.array([[0, 1, 2],[3, 4, 5]])
    >>> y = ivy.zeros_like(x)
    >>> print(y)
    ivy.array([[0, 0, 0],
               [0, 0, 0]])
    """
    return _cur_framework(x).zeros_like(x, dtype, device)


def tril(x: Union[ivy.Array, ivy.NativeArray], k: int = 0) -> ivy.Array:
    """
    Returns the lower triangular part of a matrix (or a stack of matrices) x.

    Parameters
    ----------
    x
        input array having shape (..., M, N) and whose innermost two dimensions form MxN matrices.
    k
        diagonal above which to zero elements. If k = 0, the diagonal is the main diagonal. If k < 0, the diagonal is
        below the main diagonal. If k > 0, the diagonal is above the main diagonal. Default: 0.

    Returns
     -------
    ret
        an array containing the lower triangular part(s). The returned array must have the same shape and data type as
        x. All elements above the specified diagonal k must be zeroed. The returned array should be allocated on the
        same device as x.
    """
    return _cur_framework(x).tril(x, k)


def triu(x: Union[ivy.Array, ivy.NativeArray], k: int = 0) -> ivy.Array:
    """
    Returns the upper triangular part of a matrix (or a stack of matrices) x.

    Parameters
    ----------
    x
        input array having shape (..., M, N) and whose innermost two dimensions form MxN matrices.
    k
        diagonal below which to zero elements. If k = 0, the diagonal is the main diagonal. If k < 0, the diagonal is
        below the main diagonal. If k > 0, the diagonal is above the main diagonal. Default: 0.

    Returns
     -------
    ret
        an array containing the upper triangular part(s). The returned array must have the same shape and data type as
        x. All elements below the specified diagonal k must be zeroed. The returned array should be allocated on the
        same device as x.
    """
    return _cur_framework(x).triu(x, k)


def empty(
    shape: Union[int, Tuple[int], List[int]],
    dtype: Optional[ivy.Dtype] = None,
    device: Optional[ivy.Device] = None,
) -> ivy.Array:
    """Return a new array of given shape and type, filled with zeros.

    Parameters
    ----------
    shape
        output array shape.
    dtype
        output array data type. If dtype is None, the output array data type must be the default
        floating-point data type. Default: None.
    device
        device on which to place the created array. Default: None.

    Returns
     -------
    ret
        an uninitialized array having a specified shape

    """
    return _cur_framework().empty(shape, dtype, device)


def empty_like(
    x: Union[ivy.Array, ivy.NativeArray],
    dtype: Optional[Union[ivy.Dtype, str]] = None,
    device: Optional[Union[ivy.Device, str]] = None,
) -> ivy.Array:
    """Returns an uninitialized array with the same shape as an input array x.

    Parameters
    ----------
    x
        input array from which to derive the output array shape.
    dtype
        output array data type. If dtype is None, the output array data type must be inferred from x. Default  None.
    device
        device on which to place the created array. If device is None, the output array device must be inferred from x. Default: None.

    Returns
     -------
    ret
        an array having the same shape as x and containing uninitialized data.

    """
    return _cur_framework(x).empty_like(x, dtype, device)


def eye(
    n_rows: int,
    n_cols: Optional[int] = None,
    k: Optional[int] = 0,
    dtype: Optional[ivy.Dtype] = None,
    device: Optional[ivy.Device] = None,
) -> ivy.Array:
    """Returns a two-dimensional array with ones on the k h diagonal and zeros elsewhere.

    Parameters

    Parameters
    ----------
    n_rows
        number of rows in the output array.
    n_cols
        number of columns in the output array. If None, the default number of columns in the output array is
        equal to n_rows. Default: None.
    k
        index of the diagonal. A positive value refers to an upper diagonal, a negative value to a lower diagonal,
        and 0 to the main diagonal. Default: 0.
    dtype
        output array data type. If dtype is None, the output array data type must be the default floating-
        point data type. Default: None.
    device
         device on which to place the created array.

    Returns
     -------
    ret
        device on which to place the created array. Default: None.

    """
    return _cur_framework().eye(n_rows, n_cols, k, dtype, device)


# noinspection PyShadowingNames
def linspace(
    start: Union[ivy.Array, ivy.NativeArray, int],
    stop: Union[ivy.Array, ivy.NativeArray, int],
    num: int,
    axis: int = None,
    device: ivy.Device = None,
) -> Union[ivy.Array, ivy.NativeArray]:
    """Generates a certain number of evenly-spaced values in an interval along a given axis.

    See :math:`arange` that allows to specify the step size of evenly spaced values in an interval.

    Parameters
    ----------
    start
        First entry in the range.
    stop
        Final entry in the range.
    num
        Number of values to generate.
    axis
        Axis along which the operation is performed.
    device
        device on which to create the array 'cuda:0', 'cuda:1', 'cpu' etc.

    Returns
     -------
    ret
        Tensor of evenly-spaced values.

    """
    return _cur_framework(start).linspace(start, stop, num, axis, device)


def meshgrid(
    *arrays: Union[ivy.Array, ivy.NativeArray], indexing: Optional[str] = "xy"
) -> List[ivy.Array]:
    """
    Returns coordinate matrices from coordinate vectors.
    Parameters
    ----------
    arrays
        an arbitrary number of one-dimensional arrays representing grid coordinates. Each array should have the same numeric data type.
    indexing
        Cartesian ``'xy'`` or matrix ``'ij'`` indexing of output. If provided zero or one one-dimensional vector(s) (i.e., the zero- and one-dimensional cases, respectively), the ``indexing`` keyword has no effect and should be ignored. Default: ``'xy'``.
    Returns
     -------
    ret List[array]
        list of N arrays, where ``N`` is the number of provided one-dimensional input arrays. Each returned array must have rank ``N``. For ``N`` one-dimensional arrays having lengths ``Ni = len(xi)``,
        - if matrix indexing ``ij``, then each returned array must have the shape ``(N1, N2, N3, ..., Nn)``.
        - if Cartesian indexing ``xy``, then each returned array must have shape ``(N2, N1, N3, ..., Nn)``.
        Accordingly, for the two-dimensional case with input one-dimensional arrays of length ``M`` and ``N``, if matrix indexing ``ij``, then each returned array must have shape ``(M, N)``, and, if Cartesian indexing ``xy``, then each returned array must have shape ``(N, M)``.
        Similarly, for the three-dimensional case with input one-dimensional arrays of length ``M``, ``N``, and ``P``, if matrix indexing ``ij``, then each returned array must have shape ``(M, N, P)``, and, if Cartesian indexing ``xy``, then each returned array must have shape ``(N, M, P)``.
        Each returned array should have the same data type as the input arrays.
    """
    return _cur_framework().meshgrid(*arrays, indexing=indexing)


def full(
    shape: Union[int, Tuple[int, ...]],
    fill_value: Union[int, float],
    dtype: Optional[ivy.Dtype] = None,
    device: Optional[ivy.Device] = None,
) -> ivy.Array:
    """
    Returns a new array having a specified ``shape`` and filled with ``fill_value``.

    Parameters
    ----------
    shape
        output array shape.
    fill_value
        fill value.
    dtype
        output array data type. If ``dtype`` is `None`, the output array data type must be inferred from ``fill_value``. If the fill value is an ``int``, the output array data type must be the default integer data type. If the fill value is a ``float``, the output array data type must be the default floating-point data type. If the fill value is a ``bool``, the output array must have boolean data type. Default: ``None``.
    device
        device on which to place the created array. Default: ``None``.

    Returns
    -------
    ret
        an array where every element is equal to `fill_value`.

    Examples
    --------
    >>> shape = (2,2)
    >>> fill_value = 10
    >>> y = ivy.full(shape, fill_value)
    >>> print(y)
    ivy.array([[10, 10],
               [10, 10]])
    """
    return _cur_framework().full(shape, fill_value, dtype, device)


def from_dlpack(x: Union[ivy.Array, ivy.NativeArray]) -> ivy.Array:
    """
    Returns a new array containing the data from another (array) object with a ``__dlpack__`` method.

    Parameters
    ----------
    x  object
        input (array) object.

    Returns
     -------
    ret
        an array containing the data in `x`.

        .. admonition:: Note
           :class: note

           The returned array may be either a copy or a view. See :ref:`data-interchange` for details.
    """
    return _cur_framework(x).from_dlpack(x)


# Extra #
# ------#

array = asarray


# noinspection PyShadowingNames
def logspace(
    start: Union[ivy.Array, ivy.NativeArray, int],
    stop: Union[ivy.Array, ivy.NativeArray, int],
    num: int,
    base: float = 10.0,
    axis: int = None,
    device: ivy.Device = None,
) -> Union[ivy.Array, ivy.NativeArray]:
    """Generates a certain number of evenly-spaced values in log space, in an interval along a given axis.

    See :math:`arange` that allows to specify the step size of evenly spaced values in an interval.

    Parameters
    ----------
    start
        First entry in the range.
    stop
        Final entry in the range.
    num
        Number of values to generate.
    base
        The base of the log space. Default is 10.0
    axis
        Axis along which the operation is performed.
    device
        device on which to create the array 'cuda:0', 'cuda:1', 'cpu' etc.

    Returns
     -------
    ret
        Tensor of evenly-spaced values.

    """
    return _cur_framework(start).logspace(start, stop, num, base, axis, device)<|MERGE_RESOLUTION|>--- conflicted
+++ resolved
@@ -11,12 +11,6 @@
 # Array API Standard #
 # -------------------#
 
-<<<<<<< HEAD
-def arange(start: Number, stop: Number = None, step: Number = 1, dtype: ivy.Dtype = None, device: ivy.Device = None,
-           ) -> Union[ivy.Array, ivy.NativeArray]:
-    """
-    Returns evenly spaced values within the half-open interval [start, stop) as a one-dimensional array.
-=======
 
 def arange(
     start: Number,
@@ -32,7 +26,6 @@
     but returns an array in the chosen ml_framework rather than a list.
 
     See :math:`linspace` for a certain number of evenly spaced values in an interval.
->>>>>>> 174c2415
 
     Parameters
     ----------
