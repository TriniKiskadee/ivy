# global

import math
import numpy as np
from typing import Optional, Union, Tuple, Literal

# local
import ivy
from ivy.functional.ivy.layers import _handle_padding, _get_num_padded_values
from ivy.functional.backends.numpy.layers import _add_dilations
from ivy.functional.ivy.experimental.layers import _padding_ceil_mode


def _determine_depth_max_pooling(x, kernel, strides, dims):
    # determine depth pooling
    depth_pooling = False
    if len(kernel) == dims + 2:
        spatial_kernel = kernel[1:-1]
        if kernel[-1] != 1:
            depth_pooling = True
            if any(np.array(spatial_kernel) != 1):
                raise NotImplementedError(
                    "MaxPooling supports exactly one of pooling across"
                    " depth or pooling across width/height."
                )
            if len(strides) != dims + 2 or strides[-1] != kernel[-1]:
                raise NotImplementedError(
                    "Depthwise max pooling requires the depth window to equal the depth"
                    " stride"
                )
            if x.shape[-1] % kernel[-1] != 0:
                raise NotImplementedError(
                    "Depthwise max pooling requires the depth window to evenly divide"
                    " the input depth"
                )
            x = np.transpose(x, (0, dims + 1, *range(1, dims + 1)))
            kernel = [kernel[-1], *[1] * (dims - 1)]
            strides = [strides[-1], *[1] * (dims - 1)]
        else:
            kernel = spatial_kernel
            strides = strides[1:-1] if len(strides) == dims + 2 else strides
    return x, kernel, strides, depth_pooling


def max_pool1d(
    x: np.ndarray,
    kernel: Union[int, Tuple[int], Tuple[int, int]],
    strides: Union[int, Tuple[int], Tuple[int, int]],
    padding: str,
    /,
    *,
    data_format: str = "NWC",
    out: Optional[np.ndarray] = None,
) -> np.ndarray:
    if isinstance(kernel, int):
        kernel = [kernel]
    elif len(kernel) == 1:
        kernel = [kernel[0]]

    if isinstance(strides, int):
        strides = [strides]
    elif len(strides) == 1:
        strides = [strides[0]]

    if data_format == "NCW":
        x = np.swapaxes(x, 1, 2)

    pad_w = _handle_padding(x.shape[1], strides[0], kernel[0], padding)
    x = np.pad(
        x,
        [
            (0, 0),
            (pad_w // 2, pad_w - pad_w // 2),
            (0, 0),
        ],
        "edge",
    )

    x_shape = x.shape
    new_w = (x_shape[1] - kernel[0]) // strides[0] + 1
    new_shape = [x_shape[0], new_w, kernel[0]] + [x_shape[-1]]
    new_strides = (
        x.strides[0],
        x.strides[1] * strides[0],
        x.strides[1],
        x.strides[2],
    )

    sub_matrices = np.lib.stride_tricks.as_strided(
        x, new_shape, new_strides, writeable=False
    )

    res = sub_matrices.max(axis=(2))

    if data_format == "NCW":
        return res.swapaxes(1, 2)
    return res


def max_pool2d(
    x: np.ndarray,
    kernel: Union[int, Tuple[int], Tuple[int, int]],
    strides: Union[int, Tuple[int], Tuple[int, int]],
    padding: Union[str, int, Tuple[int], Tuple[int, int]],
    /,
    *,
    data_format: str = "NHWC",
    dilation: Union[int, Tuple[int], Tuple[int, int]] = 1,
    ceil_mode: bool = False,
    out: Optional[np.ndarray] = None,
) -> np.ndarray:
    if isinstance(kernel, int):
        kernel = [kernel] * 2
    elif len(kernel) == 1:
        kernel = [kernel[0]] * 2

    if isinstance(strides, int):
        strides = [strides] * 2
    elif len(strides) == 1:
        strides = [strides[0]] * 2

    if isinstance(dilation, int):
        dilation = [dilation] * 2
    elif len(dilation) == 1:
        dilation = [dilation[0]] * 2

    if isinstance(padding, int):
        padding = [(padding,) * 2] * 2
    elif isinstance(padding, tuple) and len(padding) == 1:
        padding = [(padding[0],) * 2] * 2
    elif isinstance(padding, tuple) and len(padding) == 2:
        padding = [(padding[0],) * 2, (padding[1],) * 2]

    if isinstance(padding, (tuple, list)):
        ivy.utils.assertions.check_kernel_padding_size(kernel, padding)

    if data_format == "NCHW":
        x = np.transpose(x, (0, 2, 3, 1))

    x, kernel, strides, depth_pooling = _determine_depth_max_pooling(
        x, kernel, strides, 2
    )
    x_shape = list(x.shape[1:3])
    filters = np.ones((list(kernel)), dtype=x.dtype)
    if not depth_pooling:
        for j in range(2):
            if dilation[j] > 1:
                filters = _add_dilations(filters, dilation[j], axis=j, values=0)
        kernel = list(filters.shape)
        pad_list = padding
        if isinstance(padding, str):
            pad_h = _handle_padding(x_shape[0], strides[0], kernel[0], padding)
            pad_w = _handle_padding(x_shape[1], strides[1], kernel[1], padding)
            pad_list = [
                (pad_h // 2, pad_h - pad_h // 2),
                (pad_w // 2, pad_w - pad_w // 2),
            ]
        pad_list = list(pad_list)
        if ceil_mode:
            for i in range(2):
                pad_list[i] = _padding_ceil_mode(
                    x_shape[i], kernel[i], pad_list[i], strides[i]
                )

        x = np.pad(
            x,
            [
                (0, 0),
                *pad_list,
                (0, 0),
            ],
            "constant",
            constant_values=-math.inf,
        )

    x_shape = x.shape
    new_h = (x_shape[1] - kernel[0]) // strides[0] + 1
    new_w = (x_shape[2] - kernel[1]) // strides[1] + 1
    new_shape = [x_shape[0], new_h, new_w] + list(kernel) + [x_shape[-1]]
    new_strides = (
        x.strides[0],
        x.strides[1] * strides[0],
        x.strides[2] * strides[1],
        x.strides[1],
        x.strides[2],
        x.strides[3],
    )
    # B x OH x OW x KH x KW x I
    sub_matrices = np.lib.stride_tricks.as_strided(
        x, new_shape, new_strides, writeable=False
    )

    # B x OH x OW x KH x KW x I
    sub_matrices = np.where(
        filters.reshape([1] * 3 + list(kernel) + [1]), sub_matrices, -math.inf
    )

    # B x OH x OW x O
    res = sub_matrices.max(axis=(3, 4))

    if depth_pooling:
        res = np.transpose(res, (0, 2, 3, 1))
    if data_format == "NCHW":
        return np.transpose(res, (0, 3, 1, 2))
    return res


def max_pool3d(
    x: np.ndarray,
    kernel: Union[int, Tuple[int], Tuple[int, int, int]],
    strides: Union[int, Tuple[int], Tuple[int, int, int]],
    padding: str,
    /,
    *,
    data_format: str = "NDHWC",
    out: Optional[np.ndarray] = None,
) -> np.ndarray:
    if isinstance(kernel, int):
        kernel = [kernel] * 3
    elif len(kernel) == 1:
        kernel = [kernel[0]] * 3

    if isinstance(strides, int):
        strides = [strides] * 3
    elif len(strides) == 1:
        strides = [strides[0]] * 3

    if data_format == "NCDHW":
        x = np.transpose(x, (0, 2, 3, 4, 1))

    x_shape = list(x.shape[1:4])
    pad_d = _handle_padding(x_shape[0], strides[0], kernel[0], padding)
    pad_h = _handle_padding(x_shape[1], strides[1], kernel[1], padding)
    pad_w = _handle_padding(x_shape[2], strides[2], kernel[2], padding)

    x = np.pad(
        x,
        [
            (0, 0),
            (pad_d // 2, pad_d - pad_d // 2),
            (pad_h // 2, pad_h - pad_h // 2),
            (pad_w // 2, pad_w - pad_w // 2),
            (0, 0),
        ],
        "edge",
    )

    x_shape = x.shape
    new_d = (x_shape[1] - kernel[0]) // strides[0] + 1
    new_h = (x_shape[2] - kernel[1]) // strides[1] + 1
    new_w = (x_shape[3] - kernel[2]) // strides[2] + 1
    new_shape = [x_shape[0], new_d, new_h, new_w] + list(kernel) + [x_shape[-1]]
    new_strides = (
        x.strides[0],
        x.strides[1] * strides[0],
        x.strides[2] * strides[1],
        x.strides[3] * strides[2],
        x.strides[1],
        x.strides[2],
        x.strides[3],
        x.strides[4],
    )
    # B x OH x OW x KH x KW x I
    sub_matrices = np.lib.stride_tricks.as_strided(
        x, new_shape, new_strides, writeable=False
    )

    # B x OH x OW x O
    res = sub_matrices.max(axis=(4, 5, 6))
    if data_format == "NCDHW":
        return np.transpose(res, (0, 4, 1, 2, 3))
    return res


def _get_padded_values(x_shape, kernel, strides, padding, ceil_mode, dim):
    if isinstance(padding, str):
        pad_specific = [
            _handle_padding(x_shape[i], strides[i], kernel[i], padding)
            for i in range(dim)
        ]
        padding = [
            (pad_specific[i] // 2, pad_specific[i] - pad_specific[i] // 2)
            for i in range(dim)
        ]
    else:
        pad_specific = [sum(padding[i]) for i in range(dim)]

    c = []
    if ceil_mode:
        for i in range(dim):
            padding[i], c_i = _padding_ceil_mode(
                x_shape[i], kernel[i], padding[i], strides[i], True
            )
            c.append(c_i)
            pad_specific[i] = sum(padding[i])
    return padding, pad_specific, c


def avg_pool1d(
    x: np.ndarray,
    kernel: Union[int, Tuple[int]],
    strides: Union[int, Tuple[int]],
    padding: str,
    /,
    *,
    data_format: str = "NWC",
    count_include_pad: bool = False,
    ceil_mode: bool = False,
    out: Optional[np.ndarray] = None,
) -> np.ndarray:
    if isinstance(kernel, int):
        kernel = [kernel]
    elif len(kernel) == 1:
        kernel = [kernel[0]]

    if isinstance(strides, int):
        strides = [strides]
    elif len(strides) == 1:
        strides = [strides[0]]

    if data_format == "NCW":
        x = np.swapaxes(x, 1, 2)
    x_shape = x.shape[1:-1]
    padding, pad_specific, c = _get_padded_values(
        x_shape, kernel, strides, padding, ceil_mode, 1
    )

    x = np.pad(
        x,
        [
            (0, 0),
            *padding,
            (0, 0),
        ],
        constant_values=0.0,
    )

    x_shape = x.shape
    new_w = (x_shape[1] - kernel[0]) // strides[0] + 1
    new_shape = [x_shape[0], new_w, kernel[0]] + [x_shape[-1]]
    new_strides = (
        x.strides[0],
        x.strides[1] * strides[0],
        x.strides[1],
        x.strides[2],
    )

    sub_matrices = np.lib.stride_tricks.as_strided(
        x, new_shape, new_strides, writeable=False
    )

    res = np.mean(sub_matrices, axis=2)

    if (not count_include_pad or ceil_mode) and any(pad_specific):
        if not count_include_pad:
            num_padded_values = np.array(
                ivy.map(
                    _get_num_padded_values,
                    constant={
                        "p": pad_specific[0],
                        "n": x.shape[1] - pad_specific[0],
                        "k": kernel[0],
                        "s": strides[0],
                    },
                    unique={
                        "i": np.arange(res.shape[1]),
                    },
                ),
                dtype=res.dtype,
            )
        else:
            num_padded_values = np.zeros(res.shape[1], dtype=res.dtype)
            num_padded_values[-1] = c[0]
        res = (kernel[0] * res) / (kernel[0] - num_padded_values[:, None])

    if data_format == "NCW":
        return res.swapaxes(1, 2)
    return res


def avg_pool2d(
    x: np.ndarray,
    kernel: Union[int, Tuple[int], Tuple[int, int]],
    strides: Union[int, Tuple[int], Tuple[int, int]],
    padding: str,
    /,
    *,
    data_format: str = "NHWC",
    count_include_pad: bool = False,
    ceil_mode: bool = False,
    divisor_override: Optional[int] = None,
    out: Optional[np.ndarray] = None,
) -> np.ndarray:
    if isinstance(kernel, int):
        kernel = [kernel] * 2
    elif len(kernel) == 1:
        kernel = [kernel[0]] * 2

    if isinstance(strides, int):
        strides = [strides] * 2
    elif len(strides) == 1:
        strides = [strides[0]] * 2

    if data_format == "NCHW":
        x = np.transpose(x, (0, 2, 3, 1))

    x_shape = list(x.shape[1:3])
    padding, pad_specific, c = _get_padded_values(
        x_shape, kernel, strides, padding, ceil_mode, 2
    )
    x = np.pad(
        x,
        [
            (0, 0),
            *padding,
            (0, 0),
        ],
        constant_values=0.0,
    )

    x_shape = x.shape
    new_h = (x_shape[1] - kernel[0]) // strides[0] + 1
    new_w = (x_shape[2] - kernel[1]) // strides[1] + 1
    new_shape = [x_shape[0], new_h, new_w] + list(kernel) + [x_shape[-1]]
    new_strides = (
        x.strides[0],
        x.strides[1] * strides[0],
        x.strides[2] * strides[1],
        x.strides[1],
        x.strides[2],
        x.strides[3],
    )
    # B x OH x OW x KH x KW x I
    sub_matrices = np.lib.stride_tricks.as_strided(
        x, new_shape, new_strides, writeable=False
    )

    # B x OH x OW x O
    if divisor_override is not None:
        res = np.sum(sub_matrices, axis=(3, 4)) / divisor_override
    else:
        res = np.mean(sub_matrices, axis=(3, 4))
    if (
        (not count_include_pad or ceil_mode)
        and any(pad_specific)
        and not divisor_override
    ):
        if not count_include_pad:
            num_padded_values = [
                np.array(
                    ivy.map(
                        _get_num_padded_values,
                        constant={
                            "p": pad_specific[i],
                            "n": x.shape[i + 1] - pad_specific[i],
                            "k": kernel[i],
                            "s": strides[i],
                        },
                        unique={
                            "i": np.arange(res.shape[i + 1]),
                        },
                    ),
                    dtype=res.dtype,
                )
                for i in range(2)
            ]
        else:
            num_padded_values = []
            for i in range(2):
                num_pad = np.zeros(res.shape[i + 1], dtype=res.dtype)
                num_pad[-1] = c[i]
                num_padded_values.append(num_pad)
        num_padded_values1 = num_padded_values[0][:, None]
        num_padded_values2 = num_padded_values[1][None, :]
        num_padded_values = (
            num_padded_values1 * kernel[1]
            + num_padded_values2 * kernel[0]
            - num_padded_values1 * num_padded_values2
        )
        kernel_mul = np.prod(kernel)
        res = (kernel_mul * res) / (kernel_mul - np.expand_dims(num_padded_values, -1))

    if data_format == "NCHW":
        return np.transpose(res, (0, 3, 1, 2))
    return res


def avg_pool3d(
    x: np.ndarray,
    kernel: Union[int, Tuple[int], Tuple[int, int, int]],
    strides: Union[int, Tuple[int], Tuple[int, int, int]],
    padding: str,
    /,
    *,
    data_format: str = "NDHWC",
    count_include_pad: bool = False,
    ceil_mode: bool = False,
    divisor_override: Optional[int] = None,
    out: Optional[np.ndarray] = None,
) -> np.ndarray:
    if isinstance(kernel, int):
        kernel = [kernel] * 3
    elif len(kernel) == 1:
        kernel = [kernel[0]] * 3

    if isinstance(strides, int):
        strides = [strides] * 3
    elif len(strides) == 1:
        strides = [strides[0]] * 3

    if data_format == "NCDHW":
        x = np.transpose(x, (0, 2, 3, 4, 1))

    x_shape = list(x.shape[1:4])
    padding, pad_specific, c = _get_padded_values(
        x_shape, kernel, strides, padding, ceil_mode, 3
    )

    x = np.pad(
        x,
        [
            (0, 0),
            *padding,
            (0, 0),
        ],
        constant_values=0.0,
    )

    x_shape = x.shape
    new_d = (x_shape[1] - kernel[0]) // strides[0] + 1
    new_h = (x_shape[2] - kernel[1]) // strides[1] + 1
    new_w = (x_shape[3] - kernel[2]) // strides[2] + 1
    new_shape = [x_shape[0], new_d, new_h, new_w] + list(kernel) + [x_shape[-1]]
    new_strides = (
        x.strides[0],
        x.strides[1] * strides[0],
        x.strides[2] * strides[1],
        x.strides[3] * strides[2],
        x.strides[1],
        x.strides[2],
        x.strides[3],
        x.strides[4],
    )
    # B x OH x OW x KH x KW x I
    sub_matrices = np.lib.stride_tricks.as_strided(
        x, new_shape, new_strides, writeable=False
    )

    # B x OH x OW x O
    if divisor_override is not None:
        res = np.sum(sub_matrices, axis=(4, 5, 6)) / divisor_override
    else:
        res = np.mean(sub_matrices, axis=(4, 5, 6))

    if (
        (not count_include_pad or ceil_mode)
        and any(pad_specific)
        and not divisor_override
    ):
        if not count_include_pad:
            num_padded_values = [
                np.array(
                    ivy.map(
                        _get_num_padded_values,
                        constant={
                            "p": pad_specific[i],
                            "n": x.shape[i + 1] - pad_specific[i],
                            "k": kernel[i],
                            "s": strides[i],
                        },
                        unique={
                            "i": np.arange(res.shape[i + 1]),
                        },
                    ),
                    dtype=res.dtype,
                )
                for i in range(3)
            ]
        else:
            num_padded_values = []
            for i in range(3):
                num_pad = np.zeros(res.shape[i + 1], dtype=res.dtype)
                num_pad[-1] = c[i]
                num_padded_values.append(num_pad)
        num_padded_values1 = num_padded_values[0].reshape((-1, 1, 1))
        num_padded_values2 = num_padded_values[1].reshape((1, -1, 1))
        num_padded_values3 = num_padded_values[2].reshape((1, 1, -1))
        num_padded_values = (
            num_padded_values1 * kernel[1] * kernel[2]
            + num_padded_values2 * kernel[0] * kernel[2]
            + num_padded_values3 * kernel[0] * kernel[1]
            + num_padded_values1 * num_padded_values2 * num_padded_values3
            - num_padded_values1 * num_padded_values2 * kernel[2]
            - num_padded_values1 * num_padded_values3 * kernel[1]
            - num_padded_values2 * num_padded_values3 * kernel[0]
        )
        kernel_mul = np.prod(kernel)
        res = (kernel_mul * res) / (kernel_mul - np.expand_dims(num_padded_values, -1))
    if data_format == "NCDHW":
        return np.transpose(res, (0, 4, 1, 2, 3))
    return res


def fft(
    x: np.ndarray,
    dim: int,
    /,
    *,
    norm: str = "backward",
    n: Optional[Union[int, Tuple[int]]] = None,
    out: Optional[np.ndarray] = None,
) -> np.ndarray:
    if not isinstance(dim, int):
        raise ivy.utils.exceptions.IvyError(
            f"Expecting <class 'int'> instead of {type(dim)}"
        )
    if n is None:
        n = x.shape[dim]
    if n < -len(x.shape):
        raise ivy.utils.exceptions.IvyError(
            f"Invalid dim {dim}, expecting ranging"
            " from {-len(x.shape)} to {len(x.shape)-1}  "
        )
    if not isinstance(n, int):
        raise ivy.utils.exceptions.IvyError(
            f"Expecting <class 'int'> instead of {type(n)}"
        )
    if n <= 1:
        raise ivy.utils.exceptions.IvyError(
            f"Invalid data points {n}, expecting more than 1"
        )
    if norm != "backward" and norm != "ortho" and norm != "forward":
        raise ivy.utils.exceptions.IvyError(f"Unrecognized normalization mode {norm}")
<<<<<<< HEAD
    return np.fft.fft(x, n=n, axis=dim, norm=norm).astype(x.dtype)
=======
    if x.dtype in [np.uint64, np.int64, np.float64, np.complex128]:
        out_dtype = np.complex128
    else:
        out_dtype = np.complex64
    return np.fft.fft(x, n, dim, norm).astype(out_dtype)
>>>>>>> aada8069


def dct(
    x: np.ndarray,
    /,
    *,
    type: Literal[1, 2, 3, 4] = 2,
    n: Optional[int] = None,
    axis: int = -1,
    norm: Optional[Literal["ortho"]] = None,
    out: Optional[np.ndarray] = None,
) -> np.ndarray:
    if norm not in (None, "ortho"):
        raise ValueError("Norm must be either None or 'ortho'")
    if axis < 0:
        axis = axis + len(x.shape)
    if n is not None:
        signal_len = x.shape[axis]
        if n <= signal_len:
            local_idx = [slice(None)] * len(x.shape)
            local_idx[axis] = slice(None, n)
            x = x[tuple(local_idx)]
        else:
            pad_idx = [[0, 0] for _ in range(len(x.shape))]
            pad_idx[axis][1] = n - signal_len
            x = np.pad(x, pad_idx)
    real_zero = np.array(0.0, dtype=x.dtype)
    axis_dim = x.shape[axis]
    axis_dim_float = np.array(axis_dim, dtype=x.dtype)
    cast_final = True if x.dtype != np.float64 else False

    if type == 1:
        if norm:
            raise ValueError("Normalization not supported for type-I DCT")
        axis_idx = [slice(None)] * len(x.shape)
        axis_idx[axis] = slice(-2, 0, -1)
        x = np.concatenate([x, x[tuple(axis_idx)]], axis=axis)
        dct_out = np.real(np.fft.rfft(x, axis=axis))

    elif type == 2:
        cmplx = np.empty(axis_dim, dtype=np.complex64)
        cmplx.real = real_zero
        cmplx.imag = -np.arange(axis_dim_float) * math.pi * 0.5 / axis_dim_float

        scale_dims = [1] * len(x.shape)
        scale_dims[axis] = axis_dim
        scale = 2.0 * np.exp(cmplx).reshape(scale_dims)

        axis_idx = [slice(None)] * len(x.shape)
        axis_idx[axis] = slice(None, axis_dim)
        dct_out = np.real(
            np.fft.rfft(x, n=2 * axis_dim, axis=axis)[tuple(axis_idx)] * scale
        )

        if norm == "ortho":
            n1 = 0.5 * np.reciprocal(np.sqrt(axis_dim_float))
            n2 = n1 * math.sqrt(2.0)
            sf = np.pad(np.expand_dims(n1, 0), (0, axis_dim - 1), constant_values=n2)
            dct_out = sf.reshape(scale_dims) * dct_out

    elif type == 3:
        cmplx = np.empty(axis_dim, dtype=np.complex64)
        cmplx.real = real_zero
        cmplx.imag = np.arange(axis_dim_float) * math.pi * 0.5 / axis_dim_float

        scale_dims = [1] * len(x.shape)
        scale_dims[axis] = axis_dim
        scale = 2.0 * np.exp(cmplx).reshape(scale_dims)

        if norm == "ortho":
            n1 = np.sqrt(axis_dim_float)
            n2 = n1 * np.sqrt(0.5)
            sf = np.pad(np.expand_dims(n1, 0), (0, axis_dim - 1), constant_values=n2)
            x = x * sf.reshape(scale_dims)
        else:
            x = x * axis_dim_float

        axis_idx = [slice(None)] * len(x.shape)
        axis_idx[axis] = slice(None, axis_dim)

        x = x.astype(np.complex64)
        x.imag = real_zero
        dct_out = np.real(np.fft.irfft(scale * x, n=2 * axis_dim, axis=axis))[
            tuple(axis_idx)
        ]

    elif type == 4:
        dct_2 = dct(x, type=2, n=2 * axis_dim, axis=axis, norm=None)
        axis_idx = [slice(None)] * len(x.shape)
        axis_idx[axis] = slice(1, None, 2)
        dct_out = dct_2[tuple(axis_idx)]
        if norm == "ortho":
            dct_out *= math.sqrt(0.5) * np.reciprocal(np.sqrt(axis_dim_float))

    return dct_out.astype(np.float32) if cast_final else dct_out


def dropout1d(
    x: np.ndarray,
    prob: float,
    /,
    *,
    training: bool = True,
    data_format: str = "NWC",
    out: Optional[np.ndarray] = None,
) -> np.ndarray:
    if training:
        if data_format == "NCW":
            perm = (0, 2, 1) if len(x.shape) == 3 else (1, 0)
            x = np.transpose(x, perm)
        noise_shape = list(x.shape)
        noise_shape[-2] = 1
        mask = np.random.binomial(1, 1 - prob, noise_shape)
        res = np.where(mask, x / (1 - prob), 0)
        if data_format == "NCW":
            res = np.transpose(res, perm)
        return res
    else:
        return x


def dropout3d(
    x: np.ndarray,
    prob: float,
    /,
    *,
    training: bool = True,
    data_format: str = "NDHWC",
    out: Optional[np.ndarray] = None,
) -> np.ndarray:
    if training:
        is_batched = len(x.shape) == 5
        if data_format == "NCDHW":
            perm = (0, 2, 3, 4, 1) if is_batched else (1, 2, 3, 0)
            x = np.transpose(x, perm)
        noise_shape = list(x.shape)
        sl = slice(1, -1) if is_batched else slice(-1)
        noise_shape[sl] = [1] * 3
        mask = np.random.binomial(1, 1 - prob, noise_shape)
        res = np.where(mask, x / (1 - prob), 0)
        if data_format == "NCDHW":
            perm = (0, 4, 1, 2, 3) if is_batched else (3, 0, 1, 2)
            res = np.transpose(res, perm)
        return res
    else:
        return x


def ifft(
    x: np.ndarray,
    dim: int,
    *,
    norm: str = "backward",
    n: Optional[Union[int, Tuple[int]]] = None,
    out: Optional[np.ndarray] = None,
) -> np.ndarray:
    if not isinstance(dim, int):
        raise ivy.utils.exceptions.IvyError(
            f"Expecting <class 'int'> instead of {type(dim)}"
        )
    if n is None:
        n = x.shape[dim]
    if n < -len(x.shape):
        raise ivy.utils.exceptions.IvyError(
            f"Invalid dim {dim}, expecting ranging"
            " from {-len(x.shape)} to {len(x.shape)-1}  "
        )
    if not isinstance(n, int):
        raise ivy.utils.exceptions.IvyError(
            f"Expecting <class 'int'> instead of {type(n)}"
        )
    if n <= 1:
        raise ivy.utils.exceptions.IvyError(
            f"Invalid data points {n}, expecting more than 1"
        )
    if norm != "backward" and norm != "ortho" and norm != "forward":
        raise ivy.utils.exceptions.IvyError(f"Unrecognized normalization mode {norm}")
    return np.asarray(np.fft.ifft(x, n, dim, norm), dtype=x.dtype)<|MERGE_RESOLUTION|>--- conflicted
+++ resolved
@@ -631,15 +631,11 @@
         )
     if norm != "backward" and norm != "ortho" and norm != "forward":
         raise ivy.utils.exceptions.IvyError(f"Unrecognized normalization mode {norm}")
-<<<<<<< HEAD
-    return np.fft.fft(x, n=n, axis=dim, norm=norm).astype(x.dtype)
-=======
     if x.dtype in [np.uint64, np.int64, np.float64, np.complex128]:
         out_dtype = np.complex128
     else:
         out_dtype = np.complex64
     return np.fft.fft(x, n, dim, norm).astype(out_dtype)
->>>>>>> aada8069
 
 
 def dct(
