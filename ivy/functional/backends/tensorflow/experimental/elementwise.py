import operator
from typing import Union, Optional, Tuple, List
from numbers import Number
import tensorflow as tf
from tensorflow.python.ops.numpy_ops import np_math_ops

from ivy import promote_types_of_inputs
from .. import backend_version


# local
import ivy
from ivy.func_wrapper import with_unsupported_dtypes, with_supported_dtypes
import tensorflow_probability as tfp


def sinc(
    x: Union[tf.Tensor, tf.Variable],
    /,
    *,
    out: Optional[Union[tf.Tensor, tf.Variable]] = None,
) -> Union[tf.Tensor, tf.Variable]:
    x = ivy.pi * x
    return tf.cast(tf.where(x == 0, 1, tf.math.sin(x) / x), x.dtype)


@with_unsupported_dtypes({"2.9.1 and below": ("unsigned",)}, backend_version)
def lcm(
    x1: Union[tf.Tensor, tf.Variable],
    x2: Union[tf.Tensor, tf.Variable],
    /,
    *,
    out: Optional[Union[tf.Tensor, tf.Variable]] = None,
) -> Union[tf.Tensor, tf.Variable]:
    x1, x2 = promote_types_of_inputs(x1, x2)
    return tf.math.abs(tf.experimental.numpy.lcm(x1, x2))


@with_unsupported_dtypes({"2.9.1 and below": ("unsigned",)}, backend_version)
def fmod(
    x1: Union[tf.Tensor, tf.Variable],
    x2: Union[tf.Tensor, tf.Variable],
    /,
    *,
    out: Optional[Union[tf.Tensor, tf.Variable]] = None,
) -> Union[tf.Tensor, tf.Variable]:
    x1, x2 = promote_types_of_inputs(x1, x2)
    res = tf.experimental.numpy.remainder(tf.math.abs(x1), tf.math.abs(x2))
    return tf.where(x1 < 0, -res, res)


def fmax(
    x1: Union[tf.Tensor, tf.Variable],
    x2: Union[tf.Tensor, tf.Variable],
    /,
    *,
    out: Optional[Union[tf.Tensor, tf.Variable]] = None,
) -> Union[tf.Tensor, tf.Variable]:
    temp = tf.constant(float("nan"))
    x1, x2 = promote_types_of_inputs(x1, x2)
    x1 = tf.where(tf.math.is_nan(x1, temp), x2, x1)
    x2 = tf.where(tf.math.is_nan(x2, temp), x1, x2)
    ret = tf.experimental.numpy.maximum(x1, x2)
    return ret


def fmin(
    x1: Union[tf.Tensor, tf.Variable],
    x2: Union[tf.Tensor, tf.Variable],
    /,
    *,
    out: Optional[Union[tf.Tensor, tf.Variable]] = None,
) -> Union[tf.Tensor, tf.Variable]:
    temp = tf.constant(float("nan"))
    x1, x2 = promote_types_of_inputs(x1, x2)
    x1 = tf.where(tf.math.is_nan(x1, temp), x2, x1)
    x2 = tf.where(tf.math.is_nan(x2, temp), x1, x2)
    ret = tf.experimental.numpy.minimum(x1, x2)
    return ret


def trapz(
    y: Union[tf.Tensor, tf.Variable],
    /,
    *,
    x: Optional[Union[tf.Tensor, tf.Variable]] = None,
    dx: Optional[float] = 1.0,
    axis: Optional[int] = -1,
    out: Optional[Union[tf.Tensor, tf.Variable]] = None,
) -> Union[tf.Tensor, tf.Variable]:
    return tfp.math.trapz(y, x=x, dx=dx, axis=axis, name=None)


@with_unsupported_dtypes(
    {"2.9.1 and below": ("uint8", "uint16", "uint32", "uint64")}, backend_version
)
def float_power(
    x1: Union[tf.Tensor, tf.Variable, float, list, tuple],
    x2: Union[tf.Tensor, tf.Variable, float, list, tuple],
    /,
    *,
    out: Optional[Union[tf.Tensor, tf.Variable]] = None,
) -> Union[tf.Tensor, tf.Variable]:
    x1, x2 = ivy.promote_types_of_inputs(x1, x2)
    if ivy.any(ivy.is_complex_dtype(x1)) or ivy.any(ivy.is_complex_dtype(x2)):
        out_dtype = tf.complex128
    else:
        out_dtype = tf.float64
    return tf.cast(tf.experimental.numpy.float_power(x1, x2), out_dtype)


def exp2(
    x: Union[tf.Tensor, tf.Variable, float, list, tuple],
    /,
    *,
    out: Optional[Union[tf.Tensor, tf.Variable]] = None,
) -> Union[tf.Tensor, tf.Variable]:
    return tf.math.pow(2, x, name=None)


def copysign(
    x1: Union[tf.Tensor, tf.Variable, Number],
    x2: Union[tf.Tensor, tf.Variable, Number],
    /,
    *,
    out: Optional[tf.Tensor] = None,
) -> Union[tf.Tensor, tf.Variable]:
    x1, x2 = promote_types_of_inputs(x1, x2)
    # Cast our inputs to float to match numpy behaviour
    if not ivy.is_float_dtype(x1):
        x1 = tf.cast(x1, ivy.default_float_dtype(as_native=True))
        x2 = tf.cast(x2, ivy.default_float_dtype(as_native=True))
    # Replace any zero values with 1/the value, since tf.math.sign always
    # returns 0 for positive or negative zero
    signable_x2 = tf.where(tf.equal(x2, 0), tf.math.divide(1, x2), x2)
    signs = tf.math.sign(signable_x2)
    return tf.math.multiply(tf.math.abs(x1), signs)


def count_nonzero(
    a: Union[tf.Tensor, tf.Variable],
    /,
    *,
    axis: Optional[Union[int, Tuple[int, ...]]] = None,
    keepdims: Optional[bool] = False,
    dtype: Optional[tf.DType] = None,
    out: Optional[Union[tf.Tensor, tf.Variable]] = None,
) -> Union[tf.Tensor, tf.Variable]:
    if dtype is None:
        return tf.math.count_nonzero(a, axis=axis, keepdims=keepdims, name=None)
    return tf.math.count_nonzero(
        a, axis=axis, keepdims=keepdims, dtype=dtype, name=None
    )


def nansum(
    x: Union[tf.Tensor, tf.Variable],
    /,
    *,
    axis: Optional[Union[Tuple[int, ...], int]] = None,
    dtype: Optional[tf.DType] = None,
    keepdims: Optional[bool] = False,
    out: Optional[Union[tf.Tensor, tf.Variable]] = None,
) -> Union[tf.Tensor, tf.Variable]:
    np_math_ops.enable_numpy_methods_on_tensor()
    return tf.experimental.numpy.nansum(x, axis=axis, dtype=dtype, keepdims=keepdims)


@with_unsupported_dtypes(
    {"2.9.1 and below": ("uint8", "uint16", "uint32", "uint64")}, backend_version
)
def gcd(
    x1: Union[tf.Tensor, tf.Variable, int, list, tuple],
    x2: Union[tf.Tensor, tf.Variable, float, list, tuple],
    /,
    *,
    out: Optional[Union[tf.Tensor, tf.Variable]] = None,
) -> Union[tf.Tensor, tf.Variable]:
    x1, x2 = promote_types_of_inputs(x1, x2)
    return tf.experimental.numpy.gcd(x1, x2)


def isclose(
    a: Union[tf.Tensor, tf.Variable],
    b: Union[tf.Tensor, tf.Variable],
    /,
    *,
    rtol: Optional[float] = 1e-05,
    atol: Optional[float] = 1e-08,
    equal_nan: Optional[bool] = False,
    out: Optional[Union[tf.Tensor, tf.Variable]] = None,
) -> Union[tf.Tensor, tf.Variable]:
    return tf.experimental.numpy.isclose(
        a, b, rtol=rtol, atol=atol, equal_nan=equal_nan
    )


def nan_to_num(
    x: Union[tf.Tensor, tf.Variable],
    /,
    *,
    copy: Optional[bool] = True,
    nan: Optional[Union[float, int]] = 0.0,
    posinf: Optional[Union[float, int]] = None,
    neginf: Optional[Union[float, int]] = None,
    out: Optional[Union[tf.Tensor, tf.Variable]] = None,
) -> Union[tf.Tensor, tf.Variable]:
    posinf = posinf if posinf is not None else 1.79769313e308
    neginf = neginf if neginf is not None else -1.79769313e308
    ret = tf.where(tf.math.is_nan(x), nan, x)
    ret = tf.where(tf.math.logical_and(tf.math.is_inf(ret), ret > 0), posinf, ret)
    ret = tf.where(tf.math.logical_and(tf.math.is_inf(ret), ret < 0), neginf, ret)
    if copy:
        return ret
    else:
        x = ret
        return x


@with_unsupported_dtypes(
    {
        "2.9.1 and below": (
            "uint8",
            "uint16",
            "uint32",
            "uint64",
            "int8",
            "int16",
            "int32",
            "int64",
        )
    },
    backend_version,
)
def logaddexp2(
    x1: Union[tf.Tensor, tf.Variable, float, list, tuple],
    x2: Union[tf.Tensor, tf.Variable, float, list, tuple],
    /,
    *,
    out: Optional[Union[tf.Tensor, tf.Variable]] = None,
) -> Union[tf.Tensor, tf.Variable]:
    x1, x2 = promote_types_of_inputs(x1, x2)
    if not ivy.is_float_dtype(x1):
        x1 = tf.cast(x1, ivy.default_float_dtype(as_native=True))
        x2 = tf.cast(x2, ivy.default_float_dtype(as_native=True))
    return ivy.log2(ivy.exp2(x1) + ivy.exp2(x2))


def signbit(
    x: Union[tf.Tensor, tf.Variable, float, int, list, tuple],
    /,
    *,
    out: Optional[Union[tf.Tensor, tf.Variable]] = None,
) -> Union[tf.Tensor, tf.Variable]:
    return tf.experimental.numpy.signbit(x)


def hypot(
    x1: Union[tf.Tensor, tf.Variable],
    x2: Union[tf.Tensor, tf.Variable],
    /,
    *,
    out: Optional[Union[tf.Tensor, tf.Variable]] = None,
) -> Union[tf.Tensor, tf.Variable]:
    return tf.math.sqrt(tf.math.square(x1) + tf.math.square(x2))


def allclose(
    x1: Union[tf.Tensor, tf.Variable],
    x2: Union[tf.Tensor, tf.Variable],
    /,
    *,
    rtol: Optional[float] = 1e-05,
    atol: Optional[float] = 1e-08,
    equal_nan: Optional[bool] = False,
    out: Optional[Union[tf.Tensor, tf.Variable]] = None,
) -> bool:
    return tf.experimental.numpy.allclose(
        x1, x2, rtol=rtol, atol=atol, equal_nan=equal_nan
    )


@with_unsupported_dtypes({"2.9.1 and below": ("bfloat16",)}, backend_version)
def fix(
    x: Union[tf.Tensor, tf.Variable],
    /,
    *,
    out: Optional[Union[tf.Tensor, tf.Variable]] = None,
) -> Union[tf.Tensor, tf.Variable]:
    return tf.cast(tf.where(x > 0, tf.math.floor(x), tf.math.ceil(x)), x.dtype)


@with_unsupported_dtypes({"2.9.1 and below": ("float16",)}, backend_version)
def nextafter(
    x1: Union[tf.Tensor, tf.Variable],
    x2: Union[tf.Tensor, tf.Variable],
    /,
    *,
    out: Optional[Union[tf.Tensor, tf.Variable]] = None,
) -> Union[tf.Tensor, tf.Variable]:
    return tf.experimental.numpy.nextafter(x1, x2)


@with_unsupported_dtypes(
    {"2.9.1 and below": ("uint8", "uint16", "uint32", "uint64")}, backend_version
)
def diff(
    x: Union[tf.Tensor, tf.Variable, list, tuple],
    /,
    *,
    n: int = 1,
    axis: int = -1,
    prepend: Optional[Union[tf.Tensor, tf.Variable, int, float, list, tuple]] = None,
    append: Optional[Union[tf.Tensor, tf.Variable, int, float, list, tuple]] = None,
    out: Optional[Union[tf.Tensor, tf.Variable]] = None,
) -> Union[tf.Tensor, tf.Variable]:
    if n == 0:
        return x
    if prepend is not None:
        x = tf.experimental.numpy.append(prepend, x, axis=axis if axis != -1 else None)
    if append is not None:
        x = tf.experimental.numpy.append(x, append, axis=axis if axis != -1 else None)
    return tf.experimental.numpy.diff(x, n=n, axis=axis)


@with_unsupported_dtypes(
    {
        "2.9.1 and below": (
            "uint8",
            "uint16",
            "uint32",
            "uint64",
            "bfloat16",
            "int32",
        )
    },
    backend_version,
)
def angle(
    input: Union[tf.Tensor, tf.Variable],
    /,
    *,
    deg: Optional[bool] = None,
    out: Optional[Union[tf.Tensor, tf.Variable]] = None,
) -> Union[tf.Tensor, tf.Variable]:
    if deg:
        return tf.math.angle(input, name=None) * (180 / tf.experimental.numpy.pi)
    else:
        return tf.math.angle(input, name=None)


@with_unsupported_dtypes(
    {
        "2.9.1 and below": (
            "uint8",
            "uint16",
            "uint32",
            "uint64",
            "bfloat16",
            "int32",
        )
    },
    backend_version,
)
def imag(
    val: Union[tf.Tensor, tf.Variable],
    /,
    *,
    out: Optional[Union[tf.Tensor, tf.Variable]] = None,
) -> Union[tf.Tensor, tf.Variable]:
    return tf.math.imag(val, name=None)


@with_supported_dtypes(
    {
        "2.11.0 and below": (
            "float32",
            "float64",
        )
    },
    backend_version,
)
def zeta(
    x: Union[tf.Tensor, tf.Variable],
    q: Union[tf.Tensor, tf.Variable],
    /,
    *,
    out: Optional[Union[tf.Tensor, tf.Variable]] = None,
) -> Union[tf.Tensor, tf.Variable]:
    return tf.math.zeta(x, q)


def _normalize_axis_index(ax: int, ndim: int) -> int:
    if ax >= ndim or ax < -ndim:
        raise ValueError("axis index is out of range")
    return (ax + ndim) % ndim


def _normalize_axis_tuple(axis: Union[int, list, tuple], ndim: int) -> Tuple[int, ...]:
    if type(axis) not in (tuple, list):
        try:
            axis = [operator.index(axis)]
        except TypeError:
            pass
    axis = tuple([_normalize_axis_index(ax, ndim) for ax in axis])
    if len(set(axis)) != len(axis):
        raise ValueError("repeated axis")
    return axis


def gradient(
    x: tf.Tensor,
    /,
    *,
    spacing: Optional[Union[int, list, tuple]] = 1,
    axis: Optional[Union[int, list, tuple]] = None,
    edge_order: Optional[int] = 1,
) -> Union[tf.Tensor, List[tf.Tensor]]:
    """https://github.com/numpy/numpy/blob/v1.23.0/numpy/lib/
    function_base.py#L969-L1312
    """
    device = x.device
    x = tf.experimental.numpy.asanyarray(x)
    N = x.ndim  # number of dimensions
    if axis is None:
        axes = tuple(range(N))
    else:
        axes = _normalize_axis_tuple(axis, N)

    len_axes = len(axes)
    n = (
        -1
        if spacing is None
        else (0 if type(spacing) in (int, float) else len(spacing))
    )
    if n == -1:
        # no spacing argument - use 1 in all axes
        dx = [1.0] * len_axes
    elif n == 0:
        dx = [spacing] * len_axes
    elif n == 1 and tf.experimental.numpy.ndim(spacing[0]) == 0:
        # single scalar for all axes
        dx = spacing * len_axes
    elif n == len_axes:
        # scalar or 1d array for each axis
        dx = list(spacing)
        for i, distances in enumerate(dx):
            distances = tf.experimental.numpy.asanyarray(distances)
            if distances.ndim == 0:
                continue
            elif distances.ndim != 1:
                raise ValueError("distances must be either scalars or 1d")
            if len(distances) != x.shape[axes[i]]:
                raise ValueError(
                    "when 1d, distances must match "
                    "the length of the corresponding dimension {} {}".format(
                        len(distances), x.shape[axes[i]]
                    )
                )
            if distances.dtype.is_integer:
                # Convert numpy integer types to float64 to avoid modular
                # arithmetic in np.diff(distances).
                distances = distances.astype(tf.experimental.numpy.float64)
            diffx = tf.experimental.numpy.diff(distances)
            # if distances are constant reduce to the scalar case
            # since it brings a consistent speedup
            # cmp = diffx == diffx[0]
            if tf.reduce_all(tf.equal(diffx, diffx[0])):
                diffx = diffx[0]
            # if tf.reduce_sum(tf.cast(cmp, tf.int32)) == cmp.numel():
            #     print(diffx, (diffx == diffx[0]))
            #     diffx = diffx[0]
            dx[i] = diffx
    else:
        raise TypeError("invalid number of arguments")

    if edge_order > 2:
        raise ValueError("'edge_order' greater than 2 not supported")

    # use central differences on interior and one-sided differences on the
    # endpoints. This preserves second order-accuracy over the full domain.

    outvals = []

    # create slice objects --- initially all are [:, :, ..., :]
    slice1 = [slice(None)] * N
    slice2 = [slice(None)] * N
    slice3 = [slice(None)] * N
    slice4 = [slice(None)] * N

    if x.dtype.is_integer:
        x = x.astype(tf.experimental.numpy.float64)

    for axis, ax_dx in zip(axes, dx):
        if x.shape[axis] < edge_order + 1:
            raise ValueError(
                "Shape of array too small to calculate a numerical gradient, "
                "at least (edge_order + 1) elements are required."
            )
        # result allocation
        out = x.numpy()

        # spacing for the current axis
        uniform_spacing = tf.experimental.numpy.ndim(ax_dx) == 0

        # Numerical differentiation: 2nd order interior
        slice1[axis] = slice(1, -1)
        slice2[axis] = slice(None, -2)
        slice3[axis] = slice(1, -1)
        slice4[axis] = slice(2, None)

        if uniform_spacing:
            out[tuple(slice1)] = (x[tuple(slice4)] - x[tuple(slice2)]) / (2.0 * ax_dx)
        else:
            dx1 = ax_dx[0:-1]
            dx2 = ax_dx[1:]
            a = -(dx2) / (dx1 * (dx1 + dx2))
            b = (dx2 - dx1) / (dx1 * dx2)
            c = dx1 / (dx2 * (dx1 + dx2))

            out[tuple(slice1)] = (
                a * x[tuple(slice2)] + b * x[tuple(slice3)] + c * x[tuple(slice4)]
            )

        # Numerical differentiation: 1st order edges
        if edge_order == 1:
            slice1[axis] = 0
            slice2[axis] = 1
            slice3[axis] = 0
            dx_0 = ax_dx if uniform_spacing else ax_dx[0]
            # 1D equivalent -- out[0] = (f[1] - f[0]) / (x[1] - x[0])
            out[tuple(slice1)] = (x[tuple(slice2)] - x[tuple(slice3)]) / dx_0

            slice1[axis] = -1
            slice2[axis] = -1
            slice3[axis] = -2
            dx_n = ax_dx if uniform_spacing else ax_dx[-1]
            # 1D equivalent -- out[-1] = (f[-1] - f[-2]) / (x[-1] - x[-2])
            out[tuple(slice1)] = (x[tuple(slice2)] - x[tuple(slice3)]) / dx_n

        # Numerical differentiation: 2nd order edges
        else:
            slice1[axis] = 0
            slice2[axis] = 0
            slice3[axis] = 1
            slice4[axis] = 2
            if uniform_spacing:
                a = -1.5 / ax_dx
                b = 2.0 / ax_dx
                c = -0.5 / ax_dx
            else:
                dx1 = ax_dx[0]
                dx2 = ax_dx[1]
                a = -(2.0 * dx1 + dx2) / (dx1 * (dx1 + dx2))
                b = (dx1 + dx2) / (dx1 * dx2)
                c = -dx1 / (dx2 * (dx1 + dx2))
            # 1D equivalent -- out[0] = a * f[0] + b * f[1] + c * f[2]
            out[tuple(slice1)] = (
                a * x[tuple(slice2)] + b * x[tuple(slice3)] + c * x[tuple(slice4)]
            )

            slice1[axis] = -1
            slice2[axis] = -3
            slice3[axis] = -2
            slice4[axis] = -1
            if uniform_spacing:
                a = 0.5 / ax_dx
                b = -2.0 / ax_dx
                c = 1.5 / ax_dx
            else:
                dx1 = ax_dx[-2]
                dx2 = ax_dx[-1]
                a = (dx2) / (dx1 * (dx1 + dx2))
                b = -(dx2 + dx1) / (dx1 * dx2)
                c = (2.0 * dx2 + dx1) / (dx2 * (dx1 + dx2))
            # 1D equivalent -- out[-1] = a * f[-3] + b * f[-2] + c * f[-1]
            out[tuple(slice1)] = (
                a * x[tuple(slice2)] + b * x[tuple(slice3)] + c * x[tuple(slice4)]
            )

        with tf.device(device):
            outvals.append(tf.convert_to_tensor(out))

        # reset the slice object in this dimension to ":"
        slice1[axis] = slice(None)
        slice2[axis] = slice(None)
        slice3[axis] = slice(None)
        slice4[axis] = slice(None)

    if len_axes == 1:
        return outvals[0]
    else:
        return outvals


@with_unsupported_dtypes({"2.9.1 and below": ("bfloat16,")}, backend_version)
def xlogy(
    x: Union[tf.Tensor, tf.Variable],
    y: Union[tf.Tensor, tf.Variable],
    /,
    *,
    out: Optional[Union[tf.Tensor, tf.Variable]] = None,
) -> Union[tf.Tensor, tf.Variable]:
    x, y = promote_types_of_inputs(x, y)
    return tf.math.xlogy(x, y)


@with_unsupported_dtypes({"1.11.0 and below": ("float16",)}, backend_version)
def real(
    x: Union[tf.Tensor, tf.Variable],
    /,
    *,
    out: Optional[Union[tf.Tensor, tf.Variable]] = None,
) -> Union[tf.Tensor, tf.Variable]:
    return tf.math.real(x)


def conj(
    x: Union[tf.Tensor, tf.Variable],
    /,
    *,
    out: Optional[Union[tf.Tensor, tf.Variable]] = None,
) -> Union[tf.Tensor, tf.Variable]:
    return tf.math.conj(x)


@with_unsupported_dtypes({"1.11.0 and below": ("unsigned")}, backend_version)
def ldexp(
    x1: Union[tf.Tensor, tf.Variable],
    x2: Union[tf.Tensor, tf.Variable, int],
    /,
    *,
    out: Optional[Union[tf.Tensor, tf.Variable]] = None,
) -> Union[tf.Tensor, tf.Variable]:
    x1, x2 = ivy.promote_types_of_inputs(x1, x2)
    if tf.math.reduce_any(tf.math.less(x2, 0)):
        pos_exp = tf.cast(tf.math.greater_equal(x2, 0), x2.dtype) * x2
        neg_exp = tf.cast(tf.math.less(x2, 0), x2.dtype) * x2
        pos_exp = tf.cast(pos_exp, x1.dtype)
        neg_exp = tf.cast(neg_exp, x2.dtype)
        ret = tf.cast(x1, pos_exp.dtype) * tf.math.pow(2, pos_exp)
        ret = tf.cast(ret, neg_exp.dtype) / tf.math.pow(2, -neg_exp)
    else:
        x2 = tf.cast(x2, x1.dtype)
        ret = x1 * tf.math.pow(2, x2)
    return ret


@with_unsupported_dtypes({"1.11.0 and below": ("unsigned")}, backend_version)
def frexp(
    x: Union[tf.Tensor, tf.Variable],
    /,
    *,
<<<<<<< HEAD
    out: Optional[Union[Tuple[tf.Tensor, tf.Tensor], Tuple[tf.Variable, tf.Variable]]] = None,
=======
    out: Optional[
        Union[Tuple[tf.Tensor, tf.Tensor], Tuple[tf.Variable, tf.Variable]]
    ] = None,
>>>>>>> 7da56cf2
) -> Union[Tuple[tf.Tensor, tf.Tensor], Tuple[tf.Variable, tf.Variable]]:
    e = tf.math.floor(tf.math.log(tf.math.abs(x)) / tf.cast(tf.math.log(2.), x.dtype))
    e = tf.cast(e, x.dtype)
    while tf.reduce_any(tf.abs(x / tf.math.pow(2, e)) >= 1):
        e += tf.cast(tf.abs(x / tf.math.pow(2, e)) >= 1, e.dtype)
    m = x / tf.math.pow(2, e)
    e = tf.cast(e, tf.int32)
    return m, e<|MERGE_RESOLUTION|>--- conflicted
+++ resolved
@@ -651,13 +651,9 @@
     x: Union[tf.Tensor, tf.Variable],
     /,
     *,
-<<<<<<< HEAD
-    out: Optional[Union[Tuple[tf.Tensor, tf.Tensor], Tuple[tf.Variable, tf.Variable]]] = None,
-=======
     out: Optional[
         Union[Tuple[tf.Tensor, tf.Tensor], Tuple[tf.Variable, tf.Variable]]
     ] = None,
->>>>>>> 7da56cf2
 ) -> Union[Tuple[tf.Tensor, tf.Tensor], Tuple[tf.Variable, tf.Variable]]:
     e = tf.math.floor(tf.math.log(tf.math.abs(x)) / tf.cast(tf.math.log(2.), x.dtype))
     e = tf.cast(e, x.dtype)
