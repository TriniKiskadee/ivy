# global
import torch
import typing
from torch import Tensor
from typing import Optional

# local
import ivy


def add(
    x1: torch.Tensor, x2: torch.Tensor, *, out: Optional[torch.Tensor] = None
) -> torch.Tensor:
    x1, x2 = _cast_for_binary_op(x1, x2)
    return torch.add(x1, x2, out=out)
add.unsupported_dtypes = tuple([ivy.float16])

def bitwise_xor(
    x1: torch.Tensor, x2: torch.Tensor, *, out: Optional[torch.Tensor] = None
) -> torch.Tensor:
    x1, x2 = _cast_for_binary_op(x1, x2)
    return torch.bitwise_xor(x1, x2, out=out)


def expm1(x: torch.Tensor, *, out: Optional[torch.Tensor] = None) -> Tensor:
    return torch.expm1(x, out=out)
expm1.unsupported_dtypes = tuple([ivy.float16])


def bitwise_invert(
    x: torch.Tensor, *, out: Optional[torch.Tensor] = None
) -> torch.Tensor:
    return torch.bitwise_not(x, out=out)


def isfinite(x: Tensor) -> Tensor:
    return torch.isfinite(x)


def isinf(x: torch.Tensor) -> torch.Tensor:
    return torch.isinf(x)


def _cast_for_binary_op(
    x1: Tensor, x2: Tensor
) -> typing.Tuple[
    typing.Union[Tensor, int, float, bool], typing.Union[Tensor, int, float, bool]
]:
    if isinstance(x1, (int, float, bool)):
        return x1, x2
    x1_bits = ivy.functional.backends.torch.dtype_bits(x1.dtype)
    if isinstance(x2, (int, float, bool)):
        return x1, x2
    x2_bits = ivy.functional.backends.torch.dtype_bits(x2.dtype)
    if x1_bits > x2_bits:
        x2 = x2.type(x1.dtype)
    elif x2_bits > x1_bits:
        x1 = x1.type(x2.dtype)
    return x1, x2


def equal(x1: Tensor, x2: Tensor, *, out: Optional[Tensor] = None) -> Tensor:
    x1, x2 = _cast_for_binary_op(x1, x2)
    return torch.eq(x1, x2, out=out)


def less_equal(x1: Tensor, x2: Tensor, *, out: Optional[Tensor] = None) -> Tensor:
    x1, x2 = _cast_for_binary_op(x1, x2)
    return torch.less_equal(x1, x2, out=out)


def bitwise_and(
    x1: torch.Tensor, x2: torch.Tensor, *, out: Optional[torch.Tensor] = None
) -> torch.Tensor:
    x1, x2 = _cast_for_binary_op(x1, x2)
    return torch.bitwise_and(x1, x2, out=out)


# bitwise_and.unsupported_dtypes = tuple([ivy.int8],)


def ceil(x: torch.Tensor, *, out: Optional[torch.Tensor] = None) -> torch.Tensor:
    if "int" in str(x.dtype):
        if ivy.exists(out):
            return ivy.inplace_update(out, x)
        return x
    return torch.ceil(x, out=out)
ceil.unsupported_dtypes = tuple([ivy.float16])


def floor(x: torch.Tensor, *, out: Optional[torch.Tensor] = None) -> torch.Tensor:
    if "int" in str(x.dtype):
        if ivy.exists(out):
            return ivy.inplace_update(out, x)
        return x
    return torch.floor(x, out=out)
floor.unsupported_dtypes = tuple([ivy.float16])


def asin(x: torch.Tensor, *, out: Optional[torch.Tensor] = None) -> torch.Tensor:
    return torch.asin(x, out=out)
asin.unsupported_dtypes = tuple([ivy.float16])

def asinh(x: torch.Tensor, *, out: Optional[torch.Tensor] = None) -> torch.Tensor:
    return torch.asinh(x, out=out)
asinh.unsupported_dtypes = tuple([ivy.float16])

def sign(x: Tensor, *, out: Optional[torch.Tensor] = None) -> Tensor:
    return torch.sign(x, out=out)


def sqrt(x: torch.Tensor, *, out: Optional[torch.Tensor] = None) -> torch.Tensor:
    return torch.sqrt(x, out=out)
sqrt.unsupported_dtypes = tuple([ivy.float16])


def cosh(x: torch.Tensor, *, out: Optional[torch.Tensor] = None) -> torch.Tensor:
    return torch.cosh(x, out=out)
cosh.unsupported_dtypes = tuple([ivy.float16])


def log10(x: torch.Tensor, *, out: Optional[torch.Tensor] = None) -> torch.Tensor:
    return torch.log10(x, out=out)
log10.unsupported_dtypes = tuple([ivy.float16])


def log2(x: torch.Tensor, *, out: Optional[torch.Tensor] = None) -> torch.Tensor:
    return torch.log2(x, out=out)
log2.unsupported_dtypes = tuple([ivy.float16])


def log1p(x: torch.Tensor, *, out: Optional[torch.Tensor] = None) -> torch.Tensor:
    return torch.log1p(x, out=out)
log1p.unsupported_dtypes = tuple([ivy.float16])


def isnan(x: torch.Tensor, *, out: Optional[torch.Tensor] = None) -> torch.Tensor:
    ret = torch.isnan(x)
    if ivy.exists(out):
        return ivy.inplace_update(out, ret)
    return ret


def less(x1: torch.Tensor, x2: torch.Tensor, *, out: Optional[torch.Tensor] = None):
    if hasattr(x1, "dtype") and hasattr(x2, "dtype"):
        promoted_type = torch.promote_types(x1.dtype, x2.dtype)
        x1 = x1.to(promoted_type)
        x2 = x2.to(promoted_type)
    return torch.lt(x1, x2, out=out)


def multiply(
    x1: torch.Tensor, x2: torch.Tensor, *, out: Optional[torch.Tensor] = None
) -> torch.Tensor:
    if not hasattr(x2, "dtype"):
        x2 = torch.tensor(x2, dtype=x1.dtype)
    elif hasattr(x1, "dtype") and hasattr(x2, "dtype"):
        promoted_type = torch.promote_types(x1.dtype, x2.dtype)
        x1 = x1.to(promoted_type)
        x2 = x2.to(promoted_type)
        return torch.multiply(x1, x2, out=out)
    return torch.multiply(
        x1 if isinstance(x1, torch.Tensor) else torch.tensor(x1),
        x2 if isinstance(x2, torch.Tensor) else torch.tensor(x2),
    )


def cos(x: torch.Tensor, *, out: Optional[torch.Tensor] = None) -> torch.Tensor:
    return torch.cos(x, out=out)
cos.unsupported_dtypes = tuple([ivy.float16])

def logical_not(x: torch.Tensor, *, out: Optional[torch.Tensor] = None) -> torch.Tensor:
    return torch.logical_not(x.type(torch.bool), out=out)


def divide(
    x1: torch.Tensor, x2: torch.Tensor, *, out: Optional[torch.Tensor] = None
) -> torch.Tensor:

    x1, x2 = _cast_for_binary_op(x1, x2)
    if not isinstance(x2, torch.Tensor):
        return torch.div(x1, x2)
    return torch.div(x1, x2, out=out)


def greater(
    x1: torch.Tensor, x2: torch.Tensor, *, out: Optional[torch.Tensor] = None
) -> torch.Tensor:
    if hasattr(x1, "dtype") and hasattr(x2, "dtype"):
        promoted_type = torch.promote_types(x1.dtype, x2.dtype)
        x1 = x1.to(promoted_type)
        x2 = x2.to(promoted_type)
    return torch.greater(x1, x2, out=out)


def greater_equal(
    x1: torch.Tensor, x2: torch.Tensor, *, out: Optional[torch.Tensor] = None
) -> torch.Tensor:
    if hasattr(x1, "dtype") and hasattr(x2, "dtype"):
        promoted_type = torch.promote_types(x1.dtype, x2.dtype)
        x1 = x1.to(promoted_type)
        x2 = x2.to(promoted_type)
    return torch.greater_equal(x1, x2, out=out)


def acos(x: torch.Tensor, *, out: Optional[torch.Tensor] = None) -> torch.Tensor:
    return torch.acos(x, out=out)
acos.unsupported_dtypes = tuple([ivy.float16])


def logical_xor(
    x1: torch.Tensor, x2: torch.Tensor, *, out: Optional[torch.Tensor] = None
) -> torch.Tensor:
    return torch.logical_xor(x1.type(torch.bool), x2.type(torch.bool), out=out)


def logical_and(
    x1: torch.Tensor, x2: torch.Tensor, *, out: Optional[torch.Tensor] = None
) -> torch.Tensor:
    return torch.logical_and(x1.type(torch.bool), x2.type(torch.bool), out=out)


def logical_or(
    x1: torch.Tensor, x2: torch.Tensor, *, out: Optional[torch.Tensor] = None
) -> torch.Tensor:
    return torch.logical_or(x1.type(torch.bool), x2.type(torch.bool), out=out)


def acosh(x: torch.Tensor, *, out: Optional[torch.Tensor] = None) -> torch.Tensor:
    return torch.acosh(x, out=out)
<<<<<<< HEAD


acosh.unsupported_dtypes = [ivy.float16, ivy.uint16, ivy.uint32, ivy.uint64]
=======
acosh.unsupported_dtypes = tuple([ivy.float16])
>>>>>>> 0c4e0f74


def sin(x: torch.Tensor, *, out: Optional[torch.Tensor] = None) -> torch.Tensor:
    return torch.sin(x, out=out)
sin.unsupported_dtypes = tuple([ivy.float16])


def negative(x: torch.Tensor, *, out: Optional[torch.Tensor] = None) -> torch.Tensor:
    return torch.neg(x, out=out)


def not_equal(x1: Tensor, x2: Tensor, *, out: Optional[torch.Tensor] = None) -> Tensor:
    x1, x2 = _cast_for_binary_op(x1, x2)
    return torch.not_equal(x1, x2, out=out)


def tanh(x: torch.Tensor, *, out: Optional[torch.Tensor] = None) -> torch.Tensor:
    return torch.tanh(x, out=out)
tanh.unsupported_dtypes = tuple([ivy.float16])


def floor_divide(
    x1: torch.Tensor, x2: torch.Tensor, *, out: Optional[torch.Tensor] = None
) -> torch.Tensor:
    x1, x2 = _cast_for_binary_op(x1, x2)
    return torch.div(x1, x2, rounding_mode="floor", out=out)


def bitwise_or(
    x1: torch.Tensor, x2: torch.Tensor, *, out: Optional[torch.Tensor] = None
) -> torch.Tensor:
    x1, x2 = _cast_for_binary_op(x1, x2)
    return torch.bitwise_or(x1, x2, out=out)


def sinh(x: torch.Tensor, *, out: Optional[torch.Tensor] = None) -> torch.Tensor:
    return torch.sinh(x, out=out)
sinh.unsupported_dtypes = tuple([ivy.float16])


def positive(x: torch.Tensor) -> torch.Tensor:
    return torch.positive(x)


def square(x: torch.Tensor, *, out: Optional[torch.Tensor] = None) -> torch.Tensor:
    return torch.square(x, out=out)


def pow(
    x1: torch.Tensor, x2: torch.Tensor, *, out: Optional[torch.Tensor] = None
) -> torch.Tensor:
    if not isinstance(x2, Tensor):
        x2 = torch.tensor(x2, dtype=x1.dtype)
        return torch.pow(x1, x2, out=out)
    promoted_type = torch.promote_types(x1.dtype, x2.dtype)
    ret = torch.pow(x1, x2).type(promoted_type)
    if ivy.exists(out):
        return ivy.inplace_update(out, ret)
    return ret


def round(x: torch.Tensor, *, out: Optional[torch.Tensor] = None) -> torch.Tensor:
    if "int" in str(x.dtype):
        if ivy.exists(out):
            return ivy.inplace_update(out, x)
        return x
    return torch.round(x, out=out)
round.unsupported_dtypes = tuple([ivy.float16])


def trunc(x: torch.Tensor, *, out: Optional[torch.Tensor] = None) -> torch.Tensor:
    if "int" not in str(x.dtype):
        return torch.trunc(x, out=out)
    ret = x
    if ivy.exists(out):
        return ivy.inplace_update(out, ret)
    return ret
trunc.unsupported_dtypes = tuple([ivy.float16])


def abs(x: torch.Tensor, *, out: Optional[torch.Tensor] = None) -> torch.Tensor:
    return torch.abs(x, out=out)


def logaddexp(
    x1: torch.Tensor, x2: torch.Tensor, *, out: Optional[torch.Tensor] = None
) -> torch.Tensor:
    if hasattr(x1, "dtype") and hasattr(x2, "dtype"):
        promoted_type = torch.promote_types(x1.dtype, x2.dtype)
        x1 = x1.to(promoted_type)
        x2 = x2.to(promoted_type)
    return torch.logaddexp(x1, x2, out=out)
logaddexp.unsupported_dtypes = tuple([ivy.float16])


def tan(x: torch.Tensor, *, out: Optional[torch.Tensor] = None) -> torch.Tensor:
    return torch.tan(x, out=out)
tan.unsupported_dtypes = tuple([ivy.float16])


def atan(x: torch.Tensor, *, out: Optional[torch.Tensor] = None) -> torch.Tensor:
    return torch.atan(x, out=out)
atan.unsupported_dtypes = tuple([ivy.float16])

def atan2(
    x1: torch.Tensor, x2: torch.Tensor, *, out: Optional[torch.Tensor] = None
) -> torch.Tensor:
    if not isinstance(x2, torch.Tensor):
        x2 = torch.tensor(x2, dtype=x1.dtype)
    elif hasattr(x1, "dtype") and hasattr(x2, "dtype"):
        promoted_type = torch.promote_types(x1.dtype, x2.dtype)
        x1 = x1.to(promoted_type)
        x2 = x2.to(promoted_type)
    return torch.atan2(x1, x2, out=out)
atan2.unsupported_dtypes = tuple([ivy.float16])

def log(x: torch.Tensor, *, out: Optional[torch.Tensor] = None) -> torch.Tensor:
    return torch.log(x, out=out)
log.unsupported_dtypes = tuple([ivy.float16])


def exp(x: torch.Tensor, *, out: Optional[torch.Tensor] = None) -> torch.Tensor:
    return torch.exp(x, out=out)
exp.unsupported_dtypes = tuple([ivy.float16])


def subtract(
    x1: torch.Tensor, x2: torch.Tensor, *, out: Optional[torch.Tensor] = None
) -> torch.Tensor:
    if hasattr(x1, "dtype") and hasattr(x2, "dtype"):
        promoted_type = torch.promote_types(x1.dtype, x2.dtype)
        x1 = x1.to(promoted_type)
        x2 = x2.to(promoted_type)
        return torch.subtract(x1, x2, out=out)
    return torch.subtract(
        x1 if isinstance(x1, torch.Tensor) else torch.tensor(x1),
        x2 if isinstance(x2, torch.Tensor) else torch.tensor(x2),
    )


def remainder(x1: torch.Tensor, x2: torch.Tensor) -> torch.Tensor:
    x1, x2 = _cast_for_binary_op(x1, x2)
    ret = torch.remainder(x1, x2)
    ret[torch.isnan(ret)] = 0
    return ret


def atanh(x: torch.Tensor, *, out: Optional[torch.Tensor] = None) -> torch.Tensor:
    return torch.atanh(x, out=out)
atanh.unsupported_dtypes = tuple([ivy.float16])


def bitwise_right_shift(
    x1: torch.Tensor, x2: torch.Tensor, *, out: Optional[torch.Tensor] = None
) -> torch.Tensor:
    if hasattr(x1, "dtype") and hasattr(x2, "dtype"):
        promoted_type = torch.promote_types(x1.dtype, x2.dtype)
        x2 = torch.clamp(x2, max=torch.iinfo(promoted_type).bits - 1)
        x1 = x1.to(promoted_type)
        x2 = x2.to(promoted_type)
    return torch.bitwise_right_shift(x1, x2, out=out)


def bitwise_left_shift(
    x1: torch.Tensor, x2: torch.Tensor, *, out: Optional[torch.Tensor] = None
) -> torch.Tensor:
    if hasattr(x1, "dtype") and hasattr(x2, "dtype"):
        promoted_type = torch.promote_types(x1.dtype, x2.dtype)
        x2 = torch.clamp(x2, max=torch.iinfo(promoted_type).bits - 1)
        x1 = x1.to(promoted_type)
        x2 = x2.to(promoted_type)
    return torch.bitwise_left_shift(x1, x2, out=out)


# Extra #
# ------#


def erf(x: torch.Tensor, *, out: Optional[torch.Tensor] = None) -> torch.Tensor:
    return torch.erf(x, out=out)
erf.unsupported_dtypes = tuple([ivy.float16])


def minimum(x1, x2, *, out: Optional[torch.Tensor] = None):
    x_val = torch.tensor(x1) if (isinstance(x1, int) or isinstance(x1, float)) else x1
    y_val = torch.tensor(x2) if (isinstance(x2, int) or isinstance(x2, float)) else x2
    return torch.min(x_val, y_val, out=out)


def maximum(x1, x2, *, out: Optional[torch.Tensor] = None):
    x_val = torch.tensor(x1) if (isinstance(x1, int) or isinstance(x1, float)) else x1
    y_val = torch.tensor(x2) if (isinstance(x2, int) or isinstance(x2, float)) else x2
    return torch.max(x_val, y_val, out=out)<|MERGE_RESOLUTION|>--- conflicted
+++ resolved
@@ -228,13 +228,7 @@
 
 def acosh(x: torch.Tensor, *, out: Optional[torch.Tensor] = None) -> torch.Tensor:
     return torch.acosh(x, out=out)
-<<<<<<< HEAD
-
-
-acosh.unsupported_dtypes = [ivy.float16, ivy.uint16, ivy.uint32, ivy.uint64]
-=======
 acosh.unsupported_dtypes = tuple([ivy.float16])
->>>>>>> 0c4e0f74
 
 
 def sin(x: torch.Tensor, *, out: Optional[torch.Tensor] = None) -> torch.Tensor:
