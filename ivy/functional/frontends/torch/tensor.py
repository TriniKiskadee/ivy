--- conflicted
+++ resolved
@@ -947,13 +947,11 @@
 
     def mul(self, other):
         return torch_frontend.mul(self, other)
-<<<<<<< HEAD
     
     @with_unsupported_dtypes({"1.11.0 and below": ("float16",)}, "torch")
     def ceil_(self):
         self.ivy_array = torch_frontend.ceil(self).ivy_array
         return self
-=======
 
     @with_unsupported_dtypes({"1.11.0 and below": ("bfloat16",)}, "torch")
     def mul_(self, other):
@@ -975,5 +973,4 @@
         return torch_frontend.det(self)
 
     def reciprocal(self):
-        return torch_frontend.reciprocal(self)
->>>>>>> 3dc78108
+        return torch_frontend.reciprocal(self)