# local
import ivy
from ivy.functional.frontends.jax.func_wrapper import (
    to_ivy_arrays_and_back,
)
from ivy.func_wrapper import with_unsupported_dtypes
from ivy.functional.frontends.jax.numpy import promote_types_of_jax_inputs


@to_ivy_arrays_and_back
def absolute(x):
    return ivy.abs(x)


abs = absolute


@to_ivy_arrays_and_back
def add(x1, x2):
    x1, x2 = promote_types_of_jax_inputs(x1, x2)
    return ivy.add(x1, x2)


@to_ivy_arrays_and_back
def diff(a, n=1, axis=-1, prepend=None, append=None):
    return ivy.diff(a, n=n, axis=axis, prepend=prepend, append=append, out=None)


@to_ivy_arrays_and_back
def ediff1d(ary, to_end=None, to_begin=None):
    diffs = ivy.diff(ary)
    if to_begin is not None:
        if not isinstance(to_begin, (list, tuple)):
            to_begin = [to_begin]
        to_begin = ivy.array(to_begin)
        diffs = ivy.concat((to_begin, diffs))
    if to_end is not None:
        if not isinstance(to_end, (list, tuple)):
            to_end = [to_end]
        to_end = ivy.array(to_end)
        diffs = ivy.concat((diffs, to_end))
    return diffs


@to_ivy_arrays_and_back
def arctan(x):
    ret = ivy.atan(x)
    return ret


@to_ivy_arrays_and_back
def arctan2(x1, x2):
    x1, x2 = promote_types_of_jax_inputs(x1, x2)
    return ivy.atan2(x1, x2)


@to_ivy_arrays_and_back
def convolve(a, v, mode="full", *, precision=None):
    a, v = promote_types_of_jax_inputs(a, v)
    if ivy.get_num_dims(a) != 1:
        raise ValueError("convolve() only support 1-dimensional inputs.")
    if len(a) == 0 or len(v) == 0:
        raise ValueError(
            f"convolve: inputs cannot be empty, got shapes {a.shape} and {v.shape}."
        )
    if len(a) < len(v):
        a, v = v, a
    v = ivy.flip(v)

    out_order = slice(None)

    if mode == "valid":
        padding = [(0, 0)]
    elif mode == "same":
        padding = [(v.shape[0] // 2, v.shape[0] - v.shape[0] // 2 - 1)]
    elif mode == "full":
        padding = [(v.shape[0] - 1, v.shape[0] - 1)]

    result = ivy.conv_general_dilated(
        a[None, None, :],
        v[:, None, None],
        (1,),
        padding,
        dims=1,
        data_format="channel_first",
    )
    return result[0, 0, out_order]


@to_ivy_arrays_and_back
def cos(x):
    return ivy.cos(x)


@to_ivy_arrays_and_back
def cosh(x):
    return ivy.cosh(x)


@to_ivy_arrays_and_back
def dot(a, b, *, precision=None):
    a, b = promote_types_of_jax_inputs(a, b)
    return ivy.matmul(a, b)


@to_ivy_arrays_and_back
def floor(x):
    return ivy.floor(x)


@to_ivy_arrays_and_back
def mod(x1, x2, /):
    x1, x2 = promote_types_of_jax_inputs(x1, x2)
    return ivy.remainder(x1, x2)


@to_ivy_arrays_and_back
def divmod(x1, x2, /):
    x1, x2 = promote_types_of_jax_inputs(x1, x2)
    return tuple([ivy.floor_divide(x1, x2), ivy.remainder(x1, x2)])


@to_ivy_arrays_and_back
def sinh(x):
    return ivy.sinh(x)


@to_ivy_arrays_and_back
def sin(x):
    return ivy.sin(x)


@to_ivy_arrays_and_back
def tan(x):
    return ivy.tan(x)


@to_ivy_arrays_and_back
def tanh(x):
    return ivy.tanh(x)


@to_ivy_arrays_and_back
def arccos(x):
    return ivy.acos(x)


@to_ivy_arrays_and_back
def arccosh(x):
    return ivy.acosh(x)


@to_ivy_arrays_and_back
def arcsin(x):
    return ivy.asin(x)


@to_ivy_arrays_and_back
def arcsinh(x):
    return ivy.asinh(x)


@to_ivy_arrays_and_back
def power(x1, x2):
    x1, x2 = promote_types_of_jax_inputs(x1, x2)
    return ivy.pow(x1, x2)


@to_ivy_arrays_and_back
def trunc(x):
    return ivy.trunc(x)


@to_ivy_arrays_and_back
def ceil(x):
    return ivy.ceil(x)


@to_ivy_arrays_and_back
def float_power(x1, x2):
    x1, x2 = promote_types_of_jax_inputs(x1, x2)
    return ivy.float_power(x1, x2)


@to_ivy_arrays_and_back
def deg2rad(x):
    return ivy.deg2rad(x)


@to_ivy_arrays_and_back
def radians(x):
    return ivy.deg2rad(x)


@to_ivy_arrays_and_back
def exp2(x):
    return ivy.exp2(x)


@to_ivy_arrays_and_back
def gcd(x1, x2):
    x1, x2 = promote_types_of_jax_inputs(x1, x2)
    return ivy.gcd(x1, x2)


@to_ivy_arrays_and_back
def i0(x):
    return ivy.i0(x)


@to_ivy_arrays_and_back
def kron(a, b):
    a, b = promote_types_of_jax_inputs(a, b)
    return ivy.kron(a, b)


@to_ivy_arrays_and_back
def lcm(x1, x2):
    x1, x2 = promote_types_of_jax_inputs(x1, x2)
    return ivy.lcm(x1, x2)


@to_ivy_arrays_and_back
def logaddexp2(x1, x2):
    x1, x2 = promote_types_of_jax_inputs(x1, x2)
    return ivy.logaddexp2(x1, x2)


@to_ivy_arrays_and_back
def trapz(y, x=None, dx=1.0, axis=-1, out=None):
    return ivy.trapz(y, x=x, dx=dx, axis=axis, out=out)


@to_ivy_arrays_and_back
def sqrt(x, /):
    return ivy.sqrt(x)


@to_ivy_arrays_and_back
def square(x, /):
    return ivy.square(x)


@to_ivy_arrays_and_back
def arctanh(x):
    return ivy.atanh(x)


@to_ivy_arrays_and_back
def multiply(x1, x2):
    x1, x2 = promote_types_of_jax_inputs(x1, x2)
    return ivy.multiply(x1, x2)


@to_ivy_arrays_and_back
def matmul(a, b, *, precision=None):
    a, b = promote_types_of_jax_inputs(a, b)
    return ivy.matmul(a, b)


@to_ivy_arrays_and_back
def log10(x):
    return ivy.log10(x)


@to_ivy_arrays_and_back
def logaddexp(x1, x2):
    x1, x2 = promote_types_of_jax_inputs(x1, x2)
    return ivy.logaddexp(x1, x2)


@to_ivy_arrays_and_back
def degrees(x):
    return ivy.rad2deg(x)


@to_ivy_arrays_and_back
def negative(
    x,
    /,
):
    return ivy.negative(x)


@to_ivy_arrays_and_back
def positive(
    x,
    /,
):
    return ivy.positive(x)


@to_ivy_arrays_and_back
def rad2deg(
    x,
    /,
):
    return ivy.rad2deg(x)


@to_ivy_arrays_and_back
def tensordot(a, b, axes=2):
    a, b = promote_types_of_jax_inputs(a, b)
    return ivy.tensordot(a, b, axes=axes)


@to_ivy_arrays_and_back
def divide(x1, x2, /):
    x1, x2 = promote_types_of_jax_inputs(x1, x2)
    if ivy.dtype(x1) in ["int64", "uint64"]:
        x1 = ivy.astype(x1, ivy.float64)
    elif ivy.is_int_dtype(x1):
        x1 = ivy.astype(x1, ivy.float32)

    return ivy.divide(x1, x2).astype(x1.dtype)


true_divide = divide


@to_ivy_arrays_and_back
def exp(
    x,
    /,
):
    return ivy.exp(x)


def expm1(
    x,
    /,
):
    return ivy.expm1(x)


@to_ivy_arrays_and_back
def fmax(x1, x2):
    x1, x2 = promote_types_of_jax_inputs(x1, x2)
    ret = ivy.where(
        ivy.bitwise_or(ivy.greater(x1, x2), ivy.isnan(x2)),
        x1,
        x2,
    )
    return ret


@to_ivy_arrays_and_back
def fmin(x1, x2):
    x1, x2 = promote_types_of_jax_inputs(x1, x2)
    ret = ivy.where(
        ivy.bitwise_or(ivy.less(x1, x2), ivy.isnan(x2)),
        x1,
        x2,
    )
    print("jax-frontend", ret)
    return ret


@with_unsupported_dtypes(
    {"0.3.14 and below": ("uint16",)},
    "jax",
)
@to_ivy_arrays_and_back
def fabs(x):
    return ivy.abs(x)


@to_ivy_arrays_and_back
def fmod(x1, x2):
    x1, x2 = promote_types_of_jax_inputs(x1, x2)
    return ivy.fmod(x1, x2)


@to_ivy_arrays_and_back
def maximum(x1, x2):
    x1, x2 = promote_types_of_jax_inputs(x1, x2)
    return ivy.maximum(x1, x2)


@to_ivy_arrays_and_back
def minimum(x1, x2):
    x1, x2 = promote_types_of_jax_inputs(x1, x2)
    return ivy.minimum(x1, x2)


@to_ivy_arrays_and_back
def heaviside(x1, x2):
    x1, x2 = promote_types_of_jax_inputs(x1, x2)
    return ivy.heaviside(x1, x2)


@to_ivy_arrays_and_back
def log(x):
    return ivy.log(x)


@to_ivy_arrays_and_back
def log1p(x, /):
    return ivy.log1p(x)


@to_ivy_arrays_and_back
def copysign(x1, x2):
    return ivy.copysign(x1, x2)


@to_ivy_arrays_and_back
def sinc(x):
    return ivy.sinc(x)


@with_unsupported_dtypes(
    {
        "0.3.14 and below": (
            "bfloat16",
            "float16",
        )
    },
    "jax",
)
@to_ivy_arrays_and_back
def nextafter(x1, x2):
    return ivy.nextafter(x1, x2)


@to_ivy_arrays_and_back
def remainder(x1, x2):
    return ivy.remainder(x1, x2)


@to_ivy_arrays_and_back
def trace(a, offset=0, axis1=0, axis2=1, out=None):
    return ivy.trace(a, offset=offset, axis1=axis1, axis2=axis2, out=out)


@to_ivy_arrays_and_back
def log2(x):
    return ivy.log2(x)


@to_ivy_arrays_and_back
def vdot(a, b):
    a, b = promote_types_of_jax_inputs(a, b)
    return ivy.multiply(a, b).sum()


@with_unsupported_dtypes(
    {"0.3.14 and below": ("bfloat16",)},
    "jax",
)
@to_ivy_arrays_and_back
def cbrt(x, /):
    all_positive = ivy.pow(ivy.abs(x), 1.0 / 3.0)
    return ivy.where(ivy.less(x, 0.0), ivy.negative(all_positive), all_positive)


@to_ivy_arrays_and_back
def nan_to_num(x, copy=True, nan=0.0, posinf=None, neginf=None):
    return ivy.nan_to_num(x, copy=copy, nan=nan, posinf=posinf, neginf=neginf)


@to_ivy_arrays_and_back
def fix(x, out=None):
    return ivy.fix(x, out=out)


@to_ivy_arrays_and_back
def real(val, /):
    return ivy.real(val)


@to_ivy_arrays_and_back
def hypot(x1, x2, /):
    return ivy.hypot(x1, x2)


@to_ivy_arrays_and_back
def floor_divide(x1, x2, /, out=None):
    return ivy.floor_divide(x1, x2, out=out)


@to_ivy_arrays_and_back
def inner(a, b):
    a, b = promote_types_of_jax_inputs(a, b)
    return ivy.inner(a, b)


<<<<<<< HEAD
@to_ivy_arrays_and_back
=======
>>>>>>> 7da56cf2
def outer(a, b, out=None):
    return ivy.outer(a, b, out=out)


@to_ivy_arrays_and_back
def reciprocal(x, /):
    return ivy.reciprocal(x)
<<<<<<< HEAD
    
=======


@to_ivy_arrays_and_back
def conj(x, /):
    return ivy.conj(x)
>>>>>>> 7da56cf2
<|MERGE_RESOLUTION|>--- conflicted
+++ resolved
@@ -485,10 +485,6 @@
     return ivy.inner(a, b)
 
 
-<<<<<<< HEAD
-@to_ivy_arrays_and_back
-=======
->>>>>>> 7da56cf2
 def outer(a, b, out=None):
     return ivy.outer(a, b, out=out)
 
@@ -496,12 +492,8 @@
 @to_ivy_arrays_and_back
 def reciprocal(x, /):
     return ivy.reciprocal(x)
-<<<<<<< HEAD
-    
-=======
 
 
 @to_ivy_arrays_and_back
 def conj(x, /):
-    return ivy.conj(x)
->>>>>>> 7da56cf2
+    return ivy.conj(x)