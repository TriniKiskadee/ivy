--- conflicted
+++ resolved
@@ -895,7 +895,6 @@
     )
 
 
-<<<<<<< HEAD
 # hardsigmoid
 # ToDo Test inplace once inplace testing implemented
 # It was validated to work outside of the testing framework,
@@ -918,7 +917,21 @@
     fw,
 ):
     input_dtype, input = dtype_and_input
-=======
+    assume("float16" not in input_dtype)
+    helpers.test_frontend_function(
+        input_dtypes=input_dtype,
+        as_variable_flags=as_variable,
+        with_out=with_out,
+        num_positional_args=num_positional_args,
+        native_array_flags=native_array,
+        fw=fw,
+        frontend="torch",
+        fn_tree="nn.functional.hardsigmoid",
+        input=np.asarray(input, dtype=input_dtype),
+        inplace=False,
+    )
+    
+
 # hardtanh
 @handle_cmd_line_args
 @given(
@@ -955,7 +968,6 @@
         max_val=max_min[0],
     )
 
-
 # hardtanh_
 # ToDo test for value test once inplace testing is fixed
 @handle_cmd_line_args
@@ -978,29 +990,18 @@
 ):
     input_dtype, x = dtype_and_x
     max_min = max_val, -max_val
->>>>>>> 437bfbce
-    assume("float16" not in input_dtype)
-    helpers.test_frontend_function(
-        input_dtypes=input_dtype,
-        as_variable_flags=as_variable,
-<<<<<<< HEAD
-        with_out=with_out,
-=======
-        with_out=False,
->>>>>>> 437bfbce
-        num_positional_args=num_positional_args,
-        native_array_flags=native_array,
-        fw=fw,
-        frontend="torch",
-<<<<<<< HEAD
-        fn_tree="nn.functional.hardsigmoid",
-        input=np.asarray(input, dtype=input_dtype),
-        inplace=False,
-=======
+    assume("float16" not in input_dtype)
+    helpers.test_frontend_function(
+        input_dtypes=input_dtype,
+        as_variable_flags=as_variable,
+        with_out=False,
+        num_positional_args=num_positional_args,
+        native_array_flags=native_array,
+        fw=fw,
+        frontend="torch",
         fn_tree="nn.functional.hardtanh_",
         input=np.asarray(x, dtype=input_dtype),
         min_val=max_min[1],
         max_val=max_min[0],
         test_values=False,
->>>>>>> 437bfbce
     )